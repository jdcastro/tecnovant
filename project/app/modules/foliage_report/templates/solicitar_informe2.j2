{% extends "base.j2" %}
{% block content %}

<div class="flex justify-between items-center mb-4">
    <h1 class="text-2xl font-bold">Configuración del Informe - solicitar_informe2.j2</h1>
    {# Botones opcionales #}
</div>

<form id="generateReportForm">
    <div class="grid grid-cols-1 md:grid-cols-3 gap-4">
        <div class="md:col-span-2 space-y-4">
            {# Filtro Finca/Lote/Fechas #}
            <div class="bg-gray-50 dark:bg-gray-800 p-4 rounded-lg shadow">
                <h2 class="text-lg font-semibold mb-2">1. Selección de Datos</h2>
                <div class="grid grid-cols-1 sm:grid-cols-2 gap-4 mb-4">
                    <div>
                        <label class="block font-medium mb-1" for="farm-select">Finca</label>
                        <select class="w-full border p-2 rounded dark:bg-gray-700 dark:border-gray-600" id="farm-select" name="farm_id" required>
                            <option value="" disabled selected>Seleccione una finca...</option>
                            {% for farm in farms %} {# Initial population from server if available #}
                            <option value="{{ farm.id }}">{{ farm.name }}</option>
                            {% endfor %}
                        </select>
                    </div>
                    <div>
                        <label class="block font-medium mb-1" for="lot-select">Lote</label>
                        <select class="w-full border p-2 rounded dark:bg-gray-700 dark:border-gray-600" id="lot-select" name="lot_id" required disabled>
                            <option value="" disabled selected>Seleccione un lote...</option>
                        </select>
                    </div>
                </div>
                {# Removed date filters as per original subtask, can be added back if needed for analysis filtering #}
                {# <div class="grid grid-cols-1 sm:grid-cols-2 gap-4"> ... date inputs ... </div> #}
                {# <p class="text-sm text-gray-500 mt-2">Seleccione el rango de fechas para buscar el análisis más reciente...</p> #}
            </div>

            <div class="bg-gray-50 dark:bg-gray-800 p-4 rounded-lg shadow mt-4">
                <h2 class="text-lg font-semibold mb-2">2. Análisis Disponibles</h2>
                <div id="analyses-list" class="space-y-2 max-h-60 overflow-y-auto">
                    <p class="text-gray-500">Seleccione un lote para ver análisis.</p>
                    {# Analyses will be populated here by JavaScript #}
                </div>
                 <input type="hidden" id="selected_crop_id" name="selected_crop_id">
            </div>
        </div>

        {# Opciones del Informe #}
        <div class="bg-gray-50 dark:bg-gray-800 p-4 rounded-lg shadow space-y-4">
            <h2 class="text-lg font-semibold mb-2">3. Opciones del Informe</h2>
            <div>
                <label class="block font-medium mb-1" for="report-title">Título del Informe</label>
                <input type="text" id="report-title" name="report_title" class="w-full border p-2 rounded dark:bg-gray-700 dark:border-gray-600" value="Informe de Análisis Finca/Lote">
            </div>

            <div>
                <label class="block font-medium mb-1" for="objective-select">Objetivo</label>
                <select class="w-full border p-2 rounded dark:bg-gray-700 dark:border-gray-600" id="objective-select" name="objective_id" required disabled>
                    <option value="" disabled selected>Seleccione un objetivo...</option>
                </select>
            </div>
            
            <div id="intermediate-comparison-results" class="mt-4 p-3 border rounded dark:border-gray-700">
                <h3 class="font-semibold text-md mb-1">Resultados de Comparación Intermedia:</h3>
                <p class="text-sm text-gray-600 dark:text-gray-400">Esta sección se poblará después de la selección de datos y objetivos.</p>
                {# Placeholder content, will be updated dynamically later #}
            </div>

            <button type="submit" id="generateBtn" class="mt-4 bg-blue-600 hover:bg-blue-700 text-white px-4 py-2 rounded w-full">
                Generar Informe
            </button>
             <div id="loadingMessage" class="hidden text-center mt-4 text-blue-600">
                 Generando reporte...
             </div>
             <div id="errorMessage" class="hidden text-center mt-4 text-red-600"></div>
             <div id="successMessage" class="hidden text-center mt-4 text-green-600"></div>
        </div>
    </div>
</form>

<div id="info-box" class="mt-4 space-y-4">
    <div id="crop-info" class="bg-gray-50 dark:bg-gray-800 p-4 rounded-lg shadow hidden">
        <h2 class="text-lg font-semibold mb-2">Información del Cultivo</h2>
        <div id="crop-info-content" class="text-sm"></div>
    </div>
    <div id="analysis-info" class="bg-gray-50 dark:bg-gray-800 p-4 rounded-lg shadow hidden">
        <h2 class="text-lg font-semibold mb-2">Información del Análisis</h2>
        <div id="analysis-info-content" class="text-sm"></div>
    </div>
    <div id="cv-info" class="bg-gray-50 dark:bg-gray-800 p-4 rounded-lg shadow hidden">
        <h2 class="text-lg font-semibold mb-2">CV por Nutriente</h2>
        <div id="cv-info-content" class="text-sm"></div>
    </div>
    <div id="claculate-info" class="bg-gray-50 dark:bg-gray-800 p-4 rounded-lg shadow hidden">
        <h2 class="text-lg font-semibold mb-2">Información del Análisis</h2>
        <div id="claculate-info-content" class="text-sm"></div>
    </div>
</div>

{% if DEBUG %}
<div class="my-4 p-4 bg-gray-100 dark:bg-gray-900 rounded-lg shadow">
    <h2 class="text-xl font-semibold mb-3">Datos de Depuración (JSON)</h2>
    
    <div class="grid grid-cols-1 md:grid-cols-2 gap-4">
        <div>
            <h3 class="font-medium mb-1">Fincas:</h3>
            <pre id="debug-farms-data" class="w-full max-w-xl p-3 bg-gray-800 text-gray-200 rounded-lg shadow font-mono text-xs leading-relaxed whitespace-pre-wrap break-words border border-gray-700 h-64 overflow-y-auto">No hay datos de fincas cargados aún.</pre>
        </div>
        <div>
            <h3 class="font-medium mb-1">Lotes:</h3>
            <pre id="debug-lots-data" class="w-full max-w-xl p-3 bg-gray-800 text-gray-200 rounded-lg shadow font-mono text-xs leading-relaxed whitespace-pre-wrap break-words border border-gray-700 h-64 overflow-y-auto">Seleccione una finca para cargar lotes.</pre>
        </div>
        <div>
            <h3 class="font-medium mb-1">Análisis:</h3>
            <pre id="debug-analyses-data" class="w-full max-w-xl p-3 bg-gray-800 text-gray-200 rounded-lg shadow font-mono text-xs leading-relaxed whitespace-pre-wrap break-words border border-gray-700 h-64 overflow-y-auto">Seleccione un lote para cargar análisis.</pre>
        </div>
        <div>
            <h3 class="font-medium mb-1">Objetivos:</h3>
            <pre id="debug-objectives-data" class="w-full max-w-xl p-3 bg-gray-800 text-gray-200 rounded-lg shadow font-mono text-xs leading-relaxed whitespace-pre-wrap break-words border border-gray-700 h-64 overflow-y-auto">Seleccione un cultivo (asociado a un lote) para cargar objetivos.</pre>
        </div>
    </div>
</div>
{% endif %}

{% endblock %}

{% block extra_js %}
<script>
    // Función para obtener CSRF token de las cookies
    function getCookie(name) {
        let cookieValue = null;
        if (document.cookie && document.cookie !== '') {
            const cookies = document.cookie.split(';');
            for (let i = 0; i < cookies.length; i++) {
                const cookie = cookies[i].trim();
                if (cookie.substring(0, name.length + 1) === (name + '=')) {
                    cookieValue = decodeURIComponent(cookie.substring(name.length + 1));
                    break;
                }
            }
        }
        return cookieValue;
    }
    const csrfToken = getCookie('csrf_access_token'); // O 'csrf_refresh_token' si es necesario

    document.addEventListener('DOMContentLoaded', function() {
        const farmSelect = document.getElementById('farm-select');
        const lotSelect = document.getElementById('lot-select');
        const analysesListDiv = document.getElementById('analyses-list');
        const objectiveSelect = document.getElementById('objective-select');
        const selectedCropIdInput = document.getElementById('selected_crop_id');
        const form = document.getElementById('generateReportForm');
        const generateBtn = document.getElementById('generateBtn');
        const loadingMessage = document.getElementById('loadingMessage');
        const errorMessage = document.getElementById('errorMessage');
        const successMessage = document.getElementById('successMessage');
        const cropInfoDiv = document.getElementById('crop-info');
        const cropInfoContent = document.getElementById('crop-info-content');
        const analysisInfoDiv = document.getElementById('analysis-info');
        const analysisInfoContent = document.getElementById('analysis-info-content');
        const cvInfoDiv = document.getElementById('cv-info');
        const cvInfoContent = document.getElementById('cv-info-content');
        let analysisDataMap = {};
        let cvData = {};
<<<<<<< HEAD
        let nutrientOrder = [];
=======
>>>>>>> 94adcca6

        // Function to clear and disable a select element
        function resetSelect(selectElement, defaultOptionText) {
            selectElement.innerHTML = `<option value="" disabled selected>${defaultOptionText}</option>`;
            selectElement.disabled = true;
        }

        // Function to clear analyses list
        function clearAnalysesList() {
            analysesListDiv.innerHTML = '<p class="text-gray-500">Seleccione un lote para ver análisis.</p>';
        }

function updateCropInfo(cropId) {
    if (!cropId || cropId === 'null') {
        cropInfoDiv.classList.add('hidden');
        cropInfoContent.innerHTML = '';
        return;
    }
    fetch(`{{ url_for('foliage_api.crops_view', id=0) }}`.replace('0', cropId))
        .then(response => {
            if (!response.ok) throw new Error('Error al cargar cultivo');
            return response.json();
        })
        .then(crop => {
            let content = `
                <div class="grid grid-cols-1 md:grid-cols-4 gap-4 mb-4">
                    <div>
                        <label class="block text-sm font-medium mb-1">ID</label>
                        <input type="text" value="${crop.id}" disabled class="w-full border p-1 rounded dark:bg-gray-700 dark:border-gray-600">
                    </div>
                    <div class="md:col-span-3">
                        <label class="block text-sm font-medium mb-1">Nombre</label>
                        <input type="text" value="${crop.name}" disabled class="w-full border p-1 rounded dark:bg-gray-700 dark:border-gray-600">
                    </div>
                </div>
            `;

            if (crop.objective_nutrients && crop.objective_nutrients.length > 0) {
                nutrientOrder = crop.objective_nutrients.map(on => on.nutrient_name);
                content += `<div class="grid grid-cols-1 md:grid-cols-13 gap-13">`;
                crop.objective_nutrients.forEach(on => {
                    content += `
                        <div>
                            <label class="block text-tiny font-medium mb-1">${on.nutrient_name}</label><!-- ${on.nutrient_symbol} -->
                            <div class="flex items-center gap-2">
                                <input type="number" step="any" inputmode="decimal" value="${on.target_value}" class="w-full border p-1 rounded dark:bg-gray-700 dark:border-gray-600">
                            </div>
                        </div>
                    `;
                });
                content += `</div>`;
            } else {
                content += '<p class="text-sm text-gray-500">No hay nutrientes objetivo definidos para este cultivo.</p>';
            }

            cropInfoContent.innerHTML = content;
            cropInfoDiv.classList.remove('hidden');
            updateCVInfo();
        })
        .catch(error => {
            console.error(error);
            cropInfoContent.textContent = 'Error al cargar datos del cultivo';
            cropInfoDiv.classList.remove('hidden');
        });
}

        function fetchCVValues(lotId) {
            if (!lotId) {
                cvData = {};
                updateCVInfo();
                return;
            }
            fetch(`{{ url_for('foliage_report_api.get_cv_nutrients') }}?lot_id=${lotId}`)
                .then(response => {
                    if (!response.ok) throw new Error('Error al cargar CV');
                    return response.json();
                })
                .then(data => {
                    cvData = data;
                    updateCVInfo();
                })
                .catch(error => {
                    console.error(error);
                    cvData = {};
                    updateCVInfo();
                });
        }

        function updateCVInfo() {
            if (!cvData || Object.keys(cvData).length === 0) {
                cvInfoDiv.classList.add('hidden');
                cvInfoContent.innerHTML = '';
                return;
            }
<<<<<<< HEAD
            const order = nutrientOrder && nutrientOrder.length ? nutrientOrder : Object.keys(cvData);
            let html = '<div class="grid grid-cols-1 md:grid-cols-13 gap-13">';
            order.forEach(nutrient => {
                if (!(nutrient in cvData)) return;
=======
            let html = '<div class="grid grid-cols-1 md:grid-cols-13 gap-13">';
            Object.keys(cvData).forEach(nutrient => {
>>>>>>> 94adcca6
                html += `
                    <div>
                        <label class="block text-tiny font-medium mb-1">${nutrient}</label>
                        <input type="text" value="${cvData[nutrient]}" disabled class="w-full border p-1 rounded dark:bg-gray-700 dark:border-gray-600">
                    </div>
                `;
            });
            html += '</div>';
            cvInfoContent.innerHTML = html;
            cvInfoDiv.classList.remove('hidden');
        }


        function updateAnalysisInfo() {
            const selected = Array.from(document.querySelectorAll('#analyses-list input[name="selected_analyses"]:checked'));
            if (selected.length === 0) {
                analysisInfoDiv.classList.add('hidden');
                analysisInfoContent.innerHTML = '';
                cvInfoDiv.classList.add('hidden');
<<<<<<< HEAD
                nutrientOrder = [];
=======
>>>>>>> 94adcca6
                return;
            }
            let html = '';
            selected.forEach((cb, idx) => {
                const a = analysisDataMap[cb.value];
                if (!a) return;
                if (idx === 0 && a.leaf_analysis && a.leaf_analysis.nutrients) {
                    nutrientOrder = a.leaf_analysis.nutrients.map(n => n.nutrient_name);
                }

                html += `
                    <div class="mb-4">
                        <h4 class="font-semibold mb-2">Análisis ${a.id} - ${a.date}</h4>
                        <div class="grid grid-cols-1 md:grid-cols-13 gap-13">
                `;

                if (a.leaf_analysis && a.leaf_analysis.nutrients && a.leaf_analysis.nutrients.length) {
                    a.leaf_analysis.nutrients.forEach(n => {
                        html += `
                            <div>
                                <label class="block text-tiny font-medium mb-1">${n.nutrient_name}</label>
                                <input type="number" step="any" inputmode="decimal" value="${n.value}" class="w-full border p-1 rounded dark:bg-gray-700 dark:border-gray-600">
                            </div>
                        `;
                    });
                }

                html += `
                        </div>
                    </div>
                `;
            });
            analysisInfoContent.innerHTML = html;
            analysisInfoDiv.classList.remove('hidden');
            updateCVInfo();

        }
        
        // Cargar fincas (si no se poblaron desde el servidor)
        if (farmSelect.options.length <= 1) { // Only fetch if not pre-populated
            fetch('{{ url_for("foliage_report_api.get_farms") }}')
                .then(response => {
                    if (!response.ok) throw new Error('Error al cargar fincas');
                    return response.json();
                })
                .then(farms => {
                    farms.forEach(farm => {
                        const option = new Option(farm.name, farm.id);
                        farmSelect.add(option);
                    });
                    if (document.getElementById('debug-farms-data')) {
                        document.getElementById('debug-farms-data').textContent = JSON.stringify(farms, null, 2);
                    }
                })
                .catch(error => {
                     console.error(error);
                     errorMessage.textContent = 'Error al cargar fincas.';
                     errorMessage.classList.remove('hidden');
                });
        }

        // Actualizar lotes cuando cambia la finca
        farmSelect.addEventListener('change', function() {
            const farmId = this.value;
            resetSelect(lotSelect, 'Cargando lotes...');
            clearAnalysesList();
            resetSelect(objectiveSelect, 'Seleccione un objetivo...');
            selectedCropIdInput.value = '';
            updateCropInfo(null);
            updateAnalysisInfo();
            fetchCVValues(null);

            if (!farmId) {
                 resetSelect(lotSelect, 'Seleccione un lote...');
                 return;
            }
            lotSelect.disabled = false; // Enable before fetch
            fetch(`{{ url_for('foliage_report_api.get_lots') }}?farm_id=${farmId}`)
                .then(response => {
                     if (!response.ok) throw new Error('Error al cargar lotes');
                     return response.json();
                 })
                .then(lots => {
                    resetSelect(lotSelect, 'Seleccione un lote...');
                    lots.forEach(lot => {
                        const option = new Option(lot.name, lot.id);
                        option.dataset.cropId = lot.crop_id != null ? lot.crop_id : '';
                        lotSelect.add(option);
                    });
                    if (document.getElementById('debug-lots-data')) {
                        document.getElementById('debug-lots-data').textContent = JSON.stringify(lots, null, 2);
                    }
                    lotSelect.disabled = false;
                })
                .catch(error => {
                    console.error(error);
                    resetSelect(lotSelect, 'Error al cargar lotes');
                    errorMessage.textContent = 'Error al cargar lotes.';
                    errorMessage.classList.remove('hidden');
                });
        });
        

        // Actualizar análisis y objetivos cuando cambia el lote
        lotSelect.addEventListener('change', function() {
            const lotId = this.value;
            const selectedOption = this.options[this.selectedIndex];
            let cropId = selectedOption.dataset.cropId;
            if (!cropId || cropId === 'null') cropId = '';

            clearAnalysesList();
            resetSelect(objectiveSelect, 'Cargando objetivos...');
            selectedCropIdInput.value = cropId || '';
            updateCropInfo(cropId);
            updateAnalysisInfo();
            fetchCVValues(lotId);


            if (!lotId) {
                resetSelect(objectiveSelect, 'Seleccione un objetivo...');
                return;
            }
            
            analysesListDiv.innerHTML = '<p class="text-gray-500">Cargando análisis...</p>';
            // Fetch analyses for the selected lot
            // Using foliage_report_api.get_analyses, which expects farm_id and lot_id
            // We can also pass start_date and end_date if we add those filters back
            fetch(`{{ url_for('foliage_report_api.get_analyses') }}?lot_id=${lotId}`)
                .then(response => {
                    if (!response.ok) throw new Error('Error al cargar análisis');
                    return response.json();
                })
                .then(analyses => {
                    analysesListDiv.innerHTML = ''; // Clear loading message
                    analysisDataMap = {};
                    if (analyses.length === 0) {
                        analysesListDiv.innerHTML = '<p class="text-gray-500">No hay análisis disponibles para este lote.</p>';
                    } else {
                        analyses.forEach(analysis => {
                            // Assuming analysis object has 'id' and 'date'
                            // And we want to filter for those with leaf_analysis data
                            if (analysis.leaf_analysis && analysis.leaf_analysis.nutrients && analysis.leaf_analysis.nutrients.length > 0) {
                                const div = document.createElement('div');
                                div.classList.add('flex', 'items-center');
                                const input = document.createElement('input');
                                input.type = 'checkbox';
                                input.id = `analysis-${analysis.id}`;
                                input.name = 'selected_analyses';
                                input.value = analysis.id;
                                input.classList.add('mr-2', 'h-4', 'w-4', 'text-blue-600', 'border-gray-300', 'rounded', 'focus:ring-blue-500');
                                const label = document.createElement('label');
                                label.htmlFor = `analysis-${analysis.id}`;
                                label.textContent = `Análisis del ${analysis.date}`; // Customize as needed
                                div.appendChild(input);
                                div.appendChild(label);
                                analysesListDiv.appendChild(div);
                                analysisDataMap[analysis.id] = analysis;
                                input.addEventListener('change', updateAnalysisInfo);
                            }
                        });
                         if (analysesListDiv.childElementCount === 0) { // If all analyses were filtered out
                            analysesListDiv.innerHTML = '<p class="text-gray-500">No hay análisis de follaje disponibles para este lote.</p>';
                        }
                    }
                    updateAnalysisInfo();
                    if (document.getElementById('debug-analyses-data')) {
                        document.getElementById('debug-analyses-data').textContent = JSON.stringify(analyses, null, 2);
                    }
                })
                .catch(error => {
                    console.error(error);
                    analysesListDiv.innerHTML = '<p class="text-red-500">Error al cargar análisis.</p>';
                    errorMessage.textContent = 'Error al cargar análisis.';
                    errorMessage.classList.remove('hidden');
                });

            // Fetch all objectives and pre-select those matching the crop
            objectiveSelect.disabled = false; // Enable before fetch
            fetch(`{{ url_for('foliage_report_api.get_all_objectives') }}`)
                .then(response => {
                    if (!response.ok) throw new Error('Error al cargar objetivos');
                    return response.json();
                })
                .then(objectives => {
                    resetSelect(objectiveSelect, 'Seleccione un objetivo...');
                    objectives.forEach(obj => {
                        const option = new Option(`${obj.cultivo} - ${obj.name}`, obj.id);

                        option.dataset.cropId = obj.crop_id != null ? obj.crop_id : '';

                        if (cropId && String(obj.crop_id) === String(cropId)) {
                            option.selected = true;
                        }
                        objectiveSelect.add(option);
                    });
                    if (document.getElementById('debug-objectives-data')) {
                        document.getElementById('debug-objectives-data').textContent = JSON.stringify(objectives, null, 2);
                    }
                    objectiveSelect.disabled = false;
                })
                .catch(error => {
                    console.error(error);
                    resetSelect(objectiveSelect, 'Error al cargar objetivos');
                    errorMessage.textContent = 'Error al cargar objetivos.';
                    errorMessage.classList.remove('hidden');
                });
        });

        // Actualizar información del cultivo cuando cambia el objetivo seleccionado
        objectiveSelect.addEventListener('change', function() {
            const selectedOption = this.options[this.selectedIndex];
            let cropId = selectedOption.dataset.cropId;
             if (!cropId || cropId === 'null') cropId = '';
            updateCropInfo(cropId);
        });


        // Enviar formulario para generar reporte
        form.addEventListener('submit', function(event) {
            event.preventDefault();
            generateBtn.disabled = true;
            loadingMessage.classList.remove('hidden');
            errorMessage.classList.add('hidden');
            successMessage.classList.add('hidden');

            const formData = new FormData(form);
            const data = Object.fromEntries(formData.entries());
            data.selected_analyses = formData.getAll('selected_analyses'); // Get all checked analyses

            // Basic client-side validation
            if (!data.farm_id || !data.lot_id || !data.objective_id || data.selected_analyses.length === 0) {
                errorMessage.textContent = 'Por favor complete todas las selecciones: Finca, Lote, al menos un Análisis y Objetivo.';
                errorMessage.classList.remove('hidden');
                loadingMessage.classList.add('hidden');
                generateBtn.disabled = false;
                return;
            }

            // ✅ Convertir a tipos esperados por el backend
            const payload = {
                lot_id: parseInt(data.lot_id), // <-- Aquí se convierte a entero
                common_analysis_ids: data.selected_analyses.map(id => parseInt(id)), // <-- Convertir lista a enteros
                objective_id: parseInt(data.objective_id),
                title: data.report_title
            };

            // New NaN checks:
            if (isNaN(payload.lot_id)) {
                errorMessage.textContent = 'Valor inválido para la selección de Lote. Por favor, vuelva a seleccionarlo y asegúrese de que sea un número.';
                errorMessage.classList.remove('hidden');
                loadingMessage.classList.add('hidden');
                generateBtn.disabled = false;
                return;
            }
            if (isNaN(payload.objective_id)) {
                errorMessage.textContent = 'Valor inválido para la selección de Objetivo. Por favor, vuelva a seleccionarlo y asegúrese de que sea un número.';
                errorMessage.classList.remove('hidden');
                loadingMessage.classList.add('hidden');
                generateBtn.disabled = false;
                return;
            }
            if (payload.common_analysis_ids.some(isNaN)) {
                errorMessage.textContent = 'Valor inválido en uno o más Análisis seleccionados. Por favor, revise sus selecciones.';
                errorMessage.classList.remove('hidden');
                loadingMessage.classList.add('hidden');
                generateBtn.disabled = false;
                return;
            }
//////////////////////////////////
// Log de depuración: Mostrar todos los datos recolectados
    console.log("===== DATOS RECOLECTADOS DEL FORMULARIO =====");
    
    // 1. Mostrar todos los campos del formulario
    console.log("FormData completo:");
    for (const [key, value] of formData.entries()) {
        console.log(`- ${key}:`, value);
    }
    
    // 2. Mostrar análisis seleccionados
    const selectedAnalyses = formData.getAll('selected_analyses');
    console.log("Análisis seleccionados:", selectedAnalyses);
    console.log("Tipo de análisis seleccionados:", typeof selectedAnalyses[0]);
    
    console.log("Datos en formato JSON:", JSON.stringify(data, null, 2));
    
  
    console.log("Payload final:", JSON.stringify(payload, null, 2));
    
    // 5. Validación adicional de tipos
    console.log("\nValidación de tipos:");
    console.log("lot_id (debe ser número):", typeof payload.lot_id);
    console.log("common_analysis_ids (debe ser array de números):", 
                payload.common_analysis_ids.map(id => typeof id));
    console.log("objective_id (debe ser número):", typeof payload.objective_id);
    console.log("title (debe ser string):", typeof payload.title);
    
    // 6. Validación de CSRF token
    console.log("\nCSRF Token:", csrfToken ? "Presente" : "Faltante");
//////////////////////////////////
            fetch('{{ url_for("foliage_report_api.generate_report") }}', {
                method: 'POST',
                headers: {
                    'Content-Type': 'application/json',
                    'X-CSRF-TOKEN': csrfToken
                },
                body: JSON.stringify(payload)
            })
            .then(response => response.json().then(body => ({ ok: response.ok, status: response.status, body })))
            .then(({ ok, status, body }) => {
                loadingMessage.classList.add('hidden');
                if (ok && body.report_id) {
                    successMessage.textContent = `Reporte ${body.report_id} generado con éxito. Redirigiendo...`;
                    successMessage.classList.remove('hidden');
                    const reportViewUrl = form.dataset.report_view_url.replace('0', body.report_id);
                    setTimeout(() => {
                        window.location.href = reportViewUrl;
                    }, 1500);
                } else {
                    errorMessage.textContent = `Error ${status}: ${body.error || body.message}`;
                    errorMessage.classList.remove('hidden');
                    generateBtn.disabled = false;
                }
            })
            .catch(error => {
                console.error('Error al generar reporte:', error);
                loadingMessage.classList.add('hidden');
                errorMessage.textContent = 'Error de red al generar el reporte.';
                errorMessage.classList.remove('hidden');
                generateBtn.disabled = false;
            });
        });
    });
    // Pass the base URL for report viewing to the form's dataset for JavaScript access
    document.addEventListener('DOMContentLoaded', function() {
        const form = document.getElementById('generateReportForm');
        if (form) {
            form.dataset.reportViewUrl = "{{ url_for('foliage_report.vista_reporte', report_id=0) }}";
        }
    });
</script>
{% endblock%}<|MERGE_RESOLUTION|>--- conflicted
+++ resolved
@@ -161,10 +161,8 @@
         const cvInfoContent = document.getElementById('cv-info-content');
         let analysisDataMap = {};
         let cvData = {};
-<<<<<<< HEAD
         let nutrientOrder = [];
-=======
->>>>>>> 94adcca6
+
 
         // Function to clear and disable a select element
         function resetSelect(selectElement, defaultOptionText) {
@@ -259,15 +257,11 @@
                 cvInfoContent.innerHTML = '';
                 return;
             }
-<<<<<<< HEAD
             const order = nutrientOrder && nutrientOrder.length ? nutrientOrder : Object.keys(cvData);
             let html = '<div class="grid grid-cols-1 md:grid-cols-13 gap-13">';
             order.forEach(nutrient => {
                 if (!(nutrient in cvData)) return;
-=======
-            let html = '<div class="grid grid-cols-1 md:grid-cols-13 gap-13">';
-            Object.keys(cvData).forEach(nutrient => {
->>>>>>> 94adcca6
+
                 html += `
                     <div>
                         <label class="block text-tiny font-medium mb-1">${nutrient}</label>
@@ -287,10 +281,9 @@
                 analysisInfoDiv.classList.add('hidden');
                 analysisInfoContent.innerHTML = '';
                 cvInfoDiv.classList.add('hidden');
-<<<<<<< HEAD
+
                 nutrientOrder = [];
-=======
->>>>>>> 94adcca6
+
                 return;
             }
             let html = '';
