{% extends "base.j2" %}
{% block content %}

<div class="flex justify-between items-center mb-4">
    <h1 class="text-2xl font-bold">Configuración del Informe - solicitar_informe2.j2</h1>
    {# Botones opcionales #}
</div>

<form id="generateReportForm">
    <div class="grid grid-cols-1 md:grid-cols-3 gap-4">
        <div class="md:col-span-2 space-y-4">
            {# Filtro Finca/Lote/Fechas #}
            <div class="bg-gray-50 dark:bg-gray-800 p-4 rounded-lg shadow">
                <h2 class="text-lg font-semibold mb-2">1. Selección de Datos</h2>
                <div class="grid grid-cols-1 sm:grid-cols-2 gap-4 mb-4">
                    <div>
                        <label class="block font-medium mb-1" for="farm-select">Finca</label>
                        <select class="w-full border p-2 rounded dark:bg-gray-700 dark:border-gray-600" id="farm-select" name="farm_id" required>
                            <option value="" disabled selected>Seleccione una finca...</option>
                            {% for farm in farms %} {# Initial population from server if available #}
                            <option value="{{ farm.id }}">{{ farm.name }}</option>
                            {% endfor %}
                        </select>
                    </div>
                    <div>
                        <label class="block font-medium mb-1" for="lot-select">Lote</label>
                        <select class="w-full border p-2 rounded dark:bg-gray-700 dark:border-gray-600" id="lot-select" name="lot_id" required disabled>
                            <option value="" disabled selected>Seleccione un lote...</option>
                        </select>
                    </div>
                </div>
                {# Removed date filters as per original subtask, can be added back if needed for analysis filtering #}
                {# <div class="grid grid-cols-1 sm:grid-cols-2 gap-4"> ... date inputs ... </div> #}
                {# <p class="text-sm text-gray-500 mt-2">Seleccione el rango de fechas para buscar el análisis más reciente...</p> #}
            </div>

            <div class="bg-gray-50 dark:bg-gray-800 p-4 rounded-lg shadow mt-4">
                <h2 class="text-lg font-semibold mb-2">2. Análisis Disponibles</h2>
                <div id="analyses-list" class="space-y-2 max-h-60 overflow-y-auto">
                    <p class="text-gray-500">Seleccione un lote para ver análisis.</p>
                    {# Analyses will be populated here by JavaScript #}
                </div>
                 <input type="hidden" id="selected_crop_id" name="selected_crop_id">
            </div>
        </div>

        {# Opciones del Informe #}
        <div class="bg-gray-50 dark:bg-gray-800 p-4 rounded-lg shadow space-y-4">
            <h2 class="text-lg font-semibold mb-2">3. Opciones del Informe</h2>
            <div>
                <label class="block font-medium mb-1" for="report-title">Título del Informe</label>
                <input type="text" id="report-title" name="report_title" class="w-full border p-2 rounded dark:bg-gray-700 dark:border-gray-600" value="Informe de Análisis Finca/Lote">
            </div>

            <div>
                <label class="block font-medium mb-1" for="objective-select">Objetivo</label>
                <select class="w-full border p-2 rounded dark:bg-gray-700 dark:border-gray-600" id="objective-select" name="objective_id" required disabled>
                    <option value="" disabled selected>Seleccione un objetivo...</option>
                </select>
            </div>
            
            <div id="intermediate-comparison-results" class="mt-4 p-3 border rounded dark:border-gray-700">
                <h3 class="font-semibold text-md mb-1">Resultados de Comparación Intermedia:</h3>
                <p class="text-sm text-gray-600 dark:text-gray-400">Esta sección se poblará después de la selección de datos y objetivos.</p>
                {# Placeholder content, will be updated dynamically later #}
            </div>

            <button type="submit" id="generateBtn" class="mt-4 bg-blue-600 hover:bg-blue-700 text-white px-4 py-2 rounded w-full">
                Generar Informe
            </button>
             <div id="loadingMessage" class="hidden text-center mt-4 text-blue-600">
                 Generando reporte...
             </div>
             <div id="errorMessage" class="hidden text-center mt-4 text-red-600"></div>
             <div id="successMessage" class="hidden text-center mt-4 text-green-600"></div>
        </div>
    </div>
</form>

<div id="info-box" class="mt-4 space-y-4">
    <div id="crop-info" class="bg-gray-50 dark:bg-gray-800 p-4 rounded-lg shadow hidden">
        <h2 class="text-lg font-semibold mb-2">Información del Cultivo</h2>
        <div id="crop-info-content" class="text-sm"></div>
    </div>
    <div id="analysis-info" class="bg-gray-50 dark:bg-gray-800 p-4 rounded-lg shadow hidden">
        <h2 class="text-lg font-semibold mb-2">Información del Análisis</h2>
        <div id="analysis-info-content" class="text-sm"></div>
    </div>
</div>

{% if DEBUG %}
<div class="my-4 p-4 bg-gray-100 dark:bg-gray-900 rounded-lg shadow">
    <h2 class="text-xl font-semibold mb-3">Datos de Depuración (JSON)</h2>
    
    <div class="grid grid-cols-1 md:grid-cols-2 gap-4">
        <div>
            <h3 class="font-medium mb-1">Fincas:</h3>
            <pre id="debug-farms-data" class="w-full max-w-xl p-3 bg-gray-800 text-gray-200 rounded-lg shadow font-mono text-xs leading-relaxed whitespace-pre-wrap break-words border border-gray-700 h-64 overflow-y-auto">No hay datos de fincas cargados aún.</pre>
        </div>
        <div>
            <h3 class="font-medium mb-1">Lotes:</h3>
            <pre id="debug-lots-data" class="w-full max-w-xl p-3 bg-gray-800 text-gray-200 rounded-lg shadow font-mono text-xs leading-relaxed whitespace-pre-wrap break-words border border-gray-700 h-64 overflow-y-auto">Seleccione una finca para cargar lotes.</pre>
        </div>
        <div>
            <h3 class="font-medium mb-1">Análisis:</h3>
            <pre id="debug-analyses-data" class="w-full max-w-xl p-3 bg-gray-800 text-gray-200 rounded-lg shadow font-mono text-xs leading-relaxed whitespace-pre-wrap break-words border border-gray-700 h-64 overflow-y-auto">Seleccione un lote para cargar análisis.</pre>
        </div>
        <div>
            <h3 class="font-medium mb-1">Objetivos:</h3>
            <pre id="debug-objectives-data" class="w-full max-w-xl p-3 bg-gray-800 text-gray-200 rounded-lg shadow font-mono text-xs leading-relaxed whitespace-pre-wrap break-words border border-gray-700 h-64 overflow-y-auto">Seleccione un cultivo (asociado a un lote) para cargar objetivos.</pre>
        </div>
    </div>
</div>
{% endif %}

{% endblock %}

{% block extra_js %}
<script>
    // Función para obtener CSRF token de las cookies
    function getCookie(name) {
        let cookieValue = null;
        if (document.cookie && document.cookie !== '') {
            const cookies = document.cookie.split(';');
            for (let i = 0; i < cookies.length; i++) {
                const cookie = cookies[i].trim();
                if (cookie.substring(0, name.length + 1) === (name + '=')) {
                    cookieValue = decodeURIComponent(cookie.substring(name.length + 1));
                    break;
                }
            }
        }
        return cookieValue;
    }
    const csrfToken = getCookie('csrf_access_token'); // O 'csrf_refresh_token' si es necesario

    document.addEventListener('DOMContentLoaded', function() {
        const farmSelect = document.getElementById('farm-select');
        const lotSelect = document.getElementById('lot-select');
        const analysesListDiv = document.getElementById('analyses-list');
        const objectiveSelect = document.getElementById('objective-select');
        const selectedCropIdInput = document.getElementById('selected_crop_id');
        const form = document.getElementById('generateReportForm');
        const generateBtn = document.getElementById('generateBtn');
        const loadingMessage = document.getElementById('loadingMessage');
        const errorMessage = document.getElementById('errorMessage');
        const successMessage = document.getElementById('successMessage');
        const cropInfoDiv = document.getElementById('crop-info');
        const cropInfoContent = document.getElementById('crop-info-content');
        const analysisInfoDiv = document.getElementById('analysis-info');
        const analysisInfoContent = document.getElementById('analysis-info-content');
        let analysisDataMap = {};

        // Function to clear and disable a select element
        function resetSelect(selectElement, defaultOptionText) {
            selectElement.innerHTML = `<option value="" disabled selected>${defaultOptionText}</option>`;
            selectElement.disabled = true;
        }

        // Function to clear analyses list
        function clearAnalysesList() {
            analysesListDiv.innerHTML = '<p class="text-gray-500">Seleccione un lote para ver análisis.</p>';
        }

        function updateCropInfo(cropId) {
<<<<<<< HEAD
            if (!cropId || cropId === 'null') {
=======
            if (!cropId) {
>>>>>>> 0c084e4f
                cropInfoDiv.classList.add('hidden');
                cropInfoContent.textContent = '';
                return;
            }
            fetch(`{{ url_for('foliage_api.crops_view', id=0) }}`.replace('0', cropId))
                .then(response => {
                    if (!response.ok) throw new Error('Error al cargar cultivo');
                    return response.json();
                })
                .then(crop => {
                    cropInfoContent.textContent = `ID: ${crop.id} - ${crop.name}`;
                    cropInfoDiv.classList.remove('hidden');
                })
                .catch(error => {
                    console.error(error);
                    cropInfoContent.textContent = 'Error al cargar datos del cultivo';
                    cropInfoDiv.classList.remove('hidden');
                });
        }

        function updateAnalysisInfo() {
            const selected = Array.from(document.querySelectorAll('#analyses-list input[name="selected_analyses"]:checked'));
            if (selected.length === 0) {
                analysisInfoDiv.classList.add('hidden');
                analysisInfoContent.innerHTML = '';
                return;
            }
<<<<<<< HEAD
            let html = '';
            selected.forEach(cb => {
                const a = analysisDataMap[cb.value];
                if (!a) return;
                html += `<div class="mb-4">
                            <h4 class="font-semibold">Análisis ${a.id} - ${a.date}</h4>
                            <p class="text-sm">Lote: ${a.lot.name} | Finca: ${a.lot.farm.name}</p>`;
                if (a.leaf_analysis && a.leaf_analysis.nutrients && a.leaf_analysis.nutrients.length) {
                    html += '<ul class="list-disc list-inside ml-4">';
                    a.leaf_analysis.nutrients.forEach(n => {
                        html += `<li>${n.nutrient_name}: ${n.value}</li>`;
                    });
                    html += '</ul>';
                }
                if (a.soil_analysis && (a.soil_analysis.energy !== null || a.soil_analysis.grazing !== null)) {
                    html += '<p class="text-sm mt-1 ml-4">';
                    if (a.soil_analysis.energy !== null) html += `Energía: ${a.soil_analysis.energy} `;
                    if (a.soil_analysis.grazing !== null) html += `Pastoreo: ${a.soil_analysis.grazing}`;
                    html += '</p>';
                }
                html += '</div>';
            });
=======
            let html = '<ul class="list-disc list-inside">';
            selected.forEach(cb => {
                const a = analysisDataMap[cb.value];
                if (a) {
                    html += `<li>ID: ${a.id} - ${a.date}</li>`;
                }
            });
            html += '</ul>';
>>>>>>> 0c084e4f
            analysisInfoContent.innerHTML = html;
            analysisInfoDiv.classList.remove('hidden');
        }
        
        // Cargar fincas (si no se poblaron desde el servidor)
        if (farmSelect.options.length <= 1) { // Only fetch if not pre-populated
            fetch('{{ url_for("foliage_report_api.get_farms") }}')
                .then(response => {
                    if (!response.ok) throw new Error('Error al cargar fincas');
                    return response.json();
                })
                .then(farms => {
                    farms.forEach(farm => {
                        const option = new Option(farm.name, farm.id);
                        farmSelect.add(option);
                    });
                    if (document.getElementById('debug-farms-data')) {
                        document.getElementById('debug-farms-data').textContent = JSON.stringify(farms, null, 2);
                    }
                })
                .catch(error => {
                     console.error(error);
                     errorMessage.textContent = 'Error al cargar fincas.';
                     errorMessage.classList.remove('hidden');
                });
        }

        // Actualizar lotes cuando cambia la finca
        farmSelect.addEventListener('change', function() {
            const farmId = this.value;
            resetSelect(lotSelect, 'Cargando lotes...');
            clearAnalysesList();
            resetSelect(objectiveSelect, 'Seleccione un objetivo...');
            selectedCropIdInput.value = '';
            updateCropInfo(null);
            updateAnalysisInfo();

            if (!farmId) {
                 resetSelect(lotSelect, 'Seleccione un lote...');
                 return;
            }
            lotSelect.disabled = false; // Enable before fetch
            fetch(`{{ url_for('foliage_report_api.get_lots') }}?farm_id=${farmId}`)
                .then(response => {
                     if (!response.ok) throw new Error('Error al cargar lotes');
                     return response.json();
                 })
                .then(lots => {
                    resetSelect(lotSelect, 'Seleccione un lote...');
                    lots.forEach(lot => {
                        const option = new Option(lot.name, lot.id);
                        option.dataset.cropId = lot.crop_id != null ? lot.crop_id : '';
                        lotSelect.add(option);
                    });
                    if (document.getElementById('debug-lots-data')) {
                        document.getElementById('debug-lots-data').textContent = JSON.stringify(lots, null, 2);
                    }
                    lotSelect.disabled = false;
                })
                .catch(error => {
                    console.error(error);
                    resetSelect(lotSelect, 'Error al cargar lotes');
                    errorMessage.textContent = 'Error al cargar lotes.';
                    errorMessage.classList.remove('hidden');
                });
        });
        

        // Actualizar análisis y objetivos cuando cambia el lote
        lotSelect.addEventListener('change', function() {
            const lotId = this.value;
            const selectedOption = this.options[this.selectedIndex];
            let cropId = selectedOption.dataset.cropId;
            if (!cropId || cropId === 'null') cropId = '';

            clearAnalysesList();
            resetSelect(objectiveSelect, 'Cargando objetivos...');
            selectedCropIdInput.value = cropId || '';
            updateCropInfo(cropId);
            updateAnalysisInfo();


            if (!lotId) {
                resetSelect(objectiveSelect, 'Seleccione un objetivo...');
                return;
            }
            
            analysesListDiv.innerHTML = '<p class="text-gray-500">Cargando análisis...</p>';
            // Fetch analyses for the selected lot
            // Using foliage_report_api.get_analyses, which expects farm_id and lot_id
            // We can also pass start_date and end_date if we add those filters back
            fetch(`{{ url_for('foliage_report_api.get_analyses') }}?lot_id=${lotId}`)
                .then(response => {
                    if (!response.ok) throw new Error('Error al cargar análisis');
                    return response.json();
                })
                .then(analyses => {
                    analysesListDiv.innerHTML = ''; // Clear loading message
                    analysisDataMap = {};
                    if (analyses.length === 0) {
                        analysesListDiv.innerHTML = '<p class="text-gray-500">No hay análisis disponibles para este lote.</p>';
                    } else {
                        analyses.forEach(analysis => {
                            // Assuming analysis object has 'id' and 'date'
                            // And we want to filter for those with leaf_analysis data
                            if (analysis.leaf_analysis && analysis.leaf_analysis.nutrients && analysis.leaf_analysis.nutrients.length > 0) {
                                const div = document.createElement('div');
                                div.classList.add('flex', 'items-center');
                                const input = document.createElement('input');
                                input.type = 'checkbox';
                                input.id = `analysis-${analysis.id}`;
                                input.name = 'selected_analyses';
                                input.value = analysis.id;
                                input.classList.add('mr-2', 'h-4', 'w-4', 'text-blue-600', 'border-gray-300', 'rounded', 'focus:ring-blue-500');
                                const label = document.createElement('label');
                                label.htmlFor = `analysis-${analysis.id}`;
                                label.textContent = `Análisis del ${analysis.date}`; // Customize as needed
                                div.appendChild(input);
                                div.appendChild(label);
                                analysesListDiv.appendChild(div);
                                analysisDataMap[analysis.id] = analysis;
                                input.addEventListener('change', updateAnalysisInfo);
                            }
                        });
                         if (analysesListDiv.childElementCount === 0) { // If all analyses were filtered out
                            analysesListDiv.innerHTML = '<p class="text-gray-500">No hay análisis de follaje disponibles para este lote.</p>';
                        }
                    }
                    updateAnalysisInfo();
                    if (document.getElementById('debug-analyses-data')) {
                        document.getElementById('debug-analyses-data').textContent = JSON.stringify(analyses, null, 2);
                    }
                })
                .catch(error => {
                    console.error(error);
                    analysesListDiv.innerHTML = '<p class="text-red-500">Error al cargar análisis.</p>';
                    errorMessage.textContent = 'Error al cargar análisis.';
                    errorMessage.classList.remove('hidden');
                });

            // Fetch all objectives and pre-select those matching the crop
            objectiveSelect.disabled = false; // Enable before fetch
            fetch(`{{ url_for('foliage_report_api.get_all_objectives') }}`)
                .then(response => {
                    if (!response.ok) throw new Error('Error al cargar objetivos');
                    return response.json();
                })
                .then(objectives => {
                    resetSelect(objectiveSelect, 'Seleccione un objetivo...');
                    objectives.forEach(obj => {
                        const option = new Option(`${obj.cultivo} - ${obj.name}`, obj.id);
<<<<<<< HEAD
                        option.dataset.cropId = obj.crop_id != null ? obj.crop_id : '';
=======
                        option.dataset.cropId = obj.crop_id;
>>>>>>> 0c084e4f
                        if (cropId && String(obj.crop_id) === String(cropId)) {
                            option.selected = true;
                        }
                        objectiveSelect.add(option);
                    });
                    if (document.getElementById('debug-objectives-data')) {
                        document.getElementById('debug-objectives-data').textContent = JSON.stringify(objectives, null, 2);
                    }
                    objectiveSelect.disabled = false;
                })
                .catch(error => {
                    console.error(error);
                    resetSelect(objectiveSelect, 'Error al cargar objetivos');
                    errorMessage.textContent = 'Error al cargar objetivos.';
                    errorMessage.classList.remove('hidden');
                });
        });


        // Enviar formulario para generar reporte
        form.addEventListener('submit', function(event) {
            event.preventDefault();
            generateBtn.disabled = true;
            loadingMessage.classList.remove('hidden');
            errorMessage.classList.add('hidden');
            successMessage.classList.add('hidden');

            const formData = new FormData(form);
            const data = Object.fromEntries(formData.entries());
            data.selected_analyses = formData.getAll('selected_analyses'); // Get all checked analyses

            // Basic client-side validation
            if (!data.farm_id || !data.lot_id || !data.objective_id || data.selected_analyses.length === 0) {
                errorMessage.textContent = 'Por favor complete todas las selecciones: Finca, Lote, al menos un Análisis y Objetivo.';
                errorMessage.classList.remove('hidden');
                loadingMessage.classList.add('hidden');
                generateBtn.disabled = false;
                return;
            }

            // ✅ Convertir a tipos esperados por el backend
            const payload = {
                lot_id: parseInt(data.lot_id), // <-- Aquí se convierte a entero
                common_analysis_ids: data.selected_analyses.map(id => parseInt(id)), // <-- Convertir lista a enteros
                objective_id: parseInt(data.objective_id),
                title: data.report_title
            };

            // New NaN checks:
            if (isNaN(payload.lot_id)) {
                errorMessage.textContent = 'Valor inválido para la selección de Lote. Por favor, vuelva a seleccionarlo y asegúrese de que sea un número.';
                errorMessage.classList.remove('hidden');
                loadingMessage.classList.add('hidden');
                generateBtn.disabled = false;
                return;
            }
            if (isNaN(payload.objective_id)) {
                errorMessage.textContent = 'Valor inválido para la selección de Objetivo. Por favor, vuelva a seleccionarlo y asegúrese de que sea un número.';
                errorMessage.classList.remove('hidden');
                loadingMessage.classList.add('hidden');
                generateBtn.disabled = false;
                return;
            }
            if (payload.common_analysis_ids.some(isNaN)) {
                errorMessage.textContent = 'Valor inválido en uno o más Análisis seleccionados. Por favor, revise sus selecciones.';
                errorMessage.classList.remove('hidden');
                loadingMessage.classList.add('hidden');
                generateBtn.disabled = false;
                return;
            }
//////////////////////////////////
// Log de depuración: Mostrar todos los datos recolectados
    console.log("===== DATOS RECOLECTADOS DEL FORMULARIO =====");
    
    // 1. Mostrar todos los campos del formulario
    console.log("FormData completo:");
    for (const [key, value] of formData.entries()) {
        console.log(`- ${key}:`, value);
    }
    
    // 2. Mostrar análisis seleccionados
    const selectedAnalyses = formData.getAll('selected_analyses');
    console.log("Análisis seleccionados:", selectedAnalyses);
    console.log("Tipo de análisis seleccionados:", typeof selectedAnalyses[0]);
    
    console.log("Datos en formato JSON:", JSON.stringify(data, null, 2));
    
  
    console.log("Payload final:", JSON.stringify(payload, null, 2));
    
    // 5. Validación adicional de tipos
    console.log("\nValidación de tipos:");
    console.log("lot_id (debe ser número):", typeof payload.lot_id);
    console.log("common_analysis_ids (debe ser array de números):", 
                payload.common_analysis_ids.map(id => typeof id));
    console.log("objective_id (debe ser número):", typeof payload.objective_id);
    console.log("title (debe ser string):", typeof payload.title);
    
    // 6. Validación de CSRF token
    console.log("\nCSRF Token:", csrfToken ? "Presente" : "Faltante");
//////////////////////////////////
            fetch('{{ url_for("foliage_report_api.generate_report") }}', {
                method: 'POST',
                headers: {
                    'Content-Type': 'application/json',
                    'X-CSRF-TOKEN': csrfToken
                },
                body: JSON.stringify(payload)
            })
            .then(response => response.json().then(body => ({ ok: response.ok, status: response.status, body })))
            .then(({ ok, status, body }) => {
                loadingMessage.classList.add('hidden');
                if (ok && body.report_id) {
                    successMessage.textContent = `Reporte ${body.report_id} generado con éxito. Redirigiendo...`;
                    successMessage.classList.remove('hidden');
                    const reportViewUrl = form.dataset.report_view_url.replace('0', body.report_id);
                    setTimeout(() => {
                        window.location.href = reportViewUrl;
                    }, 1500);
                } else {
                    errorMessage.textContent = `Error ${status}: ${body.error || body.message}`;
                    errorMessage.classList.remove('hidden');
                    generateBtn.disabled = false;
                }
            })
            .catch(error => {
                console.error('Error al generar reporte:', error);
                loadingMessage.classList.add('hidden');
                errorMessage.textContent = 'Error de red al generar el reporte.';
                errorMessage.classList.remove('hidden');
                generateBtn.disabled = false;
            });
        });
    });
    // Pass the base URL for report viewing to the form's dataset for JavaScript access
    document.addEventListener('DOMContentLoaded', function() {
        const form = document.getElementById('generateReportForm');
        if (form) {
            form.dataset.reportViewUrl = "{{ url_for('foliage_report.vista_reporte', report_id=0) }}";
        }
    });
</script>
{% endblock%}<|MERGE_RESOLUTION|>--- conflicted
+++ resolved
@@ -163,11 +163,7 @@
         }
 
         function updateCropInfo(cropId) {
-<<<<<<< HEAD
             if (!cropId || cropId === 'null') {
-=======
-            if (!cropId) {
->>>>>>> 0c084e4f
                 cropInfoDiv.classList.add('hidden');
                 cropInfoContent.textContent = '';
                 return;
@@ -195,7 +191,6 @@
                 analysisInfoContent.innerHTML = '';
                 return;
             }
-<<<<<<< HEAD
             let html = '';
             selected.forEach(cb => {
                 const a = analysisDataMap[cb.value];
@@ -218,16 +213,6 @@
                 }
                 html += '</div>';
             });
-=======
-            let html = '<ul class="list-disc list-inside">';
-            selected.forEach(cb => {
-                const a = analysisDataMap[cb.value];
-                if (a) {
-                    html += `<li>ID: ${a.id} - ${a.date}</li>`;
-                }
-            });
-            html += '</ul>';
->>>>>>> 0c084e4f
             analysisInfoContent.innerHTML = html;
             analysisInfoDiv.classList.remove('hidden');
         }
@@ -379,11 +364,9 @@
                     resetSelect(objectiveSelect, 'Seleccione un objetivo...');
                     objectives.forEach(obj => {
                         const option = new Option(`${obj.cultivo} - ${obj.name}`, obj.id);
-<<<<<<< HEAD
+
                         option.dataset.cropId = obj.crop_id != null ? obj.crop_id : '';
-=======
-                        option.dataset.cropId = obj.crop_id;
->>>>>>> 0c084e4f
+
                         if (cropId && String(obj.crop_id) === String(cropId)) {
                             option.selected = true;
                         }
