# Python standard library imports
import json
from datetime import datetime
from decimal import Decimal
from functools import wraps
import unicodedata

from flask import Response, current_app, jsonify, request
from flask.views import MethodView
from flask_jwt_extended import get_jwt, jwt_required

# Third party imports
from werkzeug.exceptions import BadRequest, Forbidden, InternalServerError, NotFound

from app.core.controller import check_permission, check_resource_access
from app.core.models import ResellerPackage, RoleEnum

# Local application imports
from app.extensions import db
from app.modules.foliage.models import (
    CommonAnalysis,
    Crop,
    Farm,
    LeafAnalysis,
    Lot,
    LotCrop,
    Nutrient,
    Objective,
    Recommendation,
    SoilAnalysis,
    leaf_analysis_nutrients,
    objective_nutrients,
)

from .helpers import (
    LeafAnalysisResource,
    NutrientOptimizer,
    ObjectiveResource,
    contribuciones_de_producto,
    determinar_coeficientes_variacion,
)


class ReportView(MethodView):
    """Clase para generar reportes integrados de análisis"""

    decorators = [jwt_required()]

    def get(self, id):
        recommendation = Recommendation.query.options(
            db.joinedload(Recommendation.lot).joinedload(Lot.farm),
            db.joinedload(Recommendation.crop),
        ).get_or_404(id)

        def safe_json_load(data):
            """Safely loads a JSON string, always returning a dictionary."""
            try:
<<<<<<< HEAD
                result = json.loads(data) if data else {}
            except Exception:
                result = {}
            if result is None:
=======
                return json.loads(data) if data else {}
            except Exception:
>>>>>>> 803a54d6
                return {}
            return result

        def normalize_key(name: str) -> str:
            key = unicodedata.normalize("NFD", name or "").encode("ascii", "ignore").decode("utf-8")
            return key.replace(" ", "").lower()

        foliar_raw = safe_json_load(recommendation.foliar_analysis_details)
        soil_raw = safe_json_load(recommendation.soil_analysis_details)

        foliar = {normalize_key(k): v for k, v in foliar_raw.items() if k != "id"}
        soil = {normalize_key(k): v for k, v in soil_raw.items() if k != "id"}

        analysisData = {
            "common": {
                "id": recommendation.id,
                "fechaAnalisis": recommendation.date.isoformat(),
                "finca": recommendation.lot.farm.name if recommendation.lot and recommendation.lot.farm else None,
                "lote": recommendation.lot.name if recommendation.lot else None,
            },
            "foliar": foliar,
            "soil": soil,
        }

        optimal_raw = safe_json_load(recommendation.optimal_comparison)
        optimal_nutrients = {normalize_key(k): v for k, v in optimal_raw.items()}
        optimalLevels = {
            "foliar": {k: v for k, v in optimal_nutrients.items() if k in foliar},
            "soil": {k: v for k, v in optimal_nutrients.items() if k in soil},
        }

        limitingNutrient = self._get_limiting_nutrient_data(
            recommendation.limiting_nutrient_id, analysisData, optimalLevels
        )

        def build_foliar_chart():
            result = []
            for k in ["nitrogeno", "fosforo", "potasio", "calcio", "magnesio", "azufre"]:
                if k in foliar and k in optimalLevels["foliar"]:
                    opt = optimalLevels["foliar"][k]
                    result.append({
                        "name": k[0].upper(),
                        "actual": foliar[k],
                        "min": opt.get("min"),
                        "max": opt.get("max"),
                    })
            return result

        def build_soil_chart():
            result = []
            mapping = {
                "ph": "pH",
                "materiaorganica": "M.O.",
                "nitrogeno": "N",
                "fosforo": "P",
                "potasio": "K",
                "cic": "CIC",
            }
            for k, label in mapping.items():
                if k in soil and k in optimalLevels["soil"]:
                    opt = optimalLevels["soil"][k]
                    result.append({
                        "name": label,
                        "actual": soil[k],
                        "min": opt.get("min"),
                        "max": opt.get("max"),
                    })
            return result

        foliarChartData = build_foliar_chart()
        soilChartData = build_soil_chart()

        historicalData = self._get_historical_data(recommendation.lot_id, recommendation.date)

        recommendations = []
        if recommendation.automatic_recommendations:
            recommendations.append({
                "title": "Recomendación",
                "description": recommendation.automatic_recommendations,
                "priority": "media",
                "action": "",
            })

        def normalize_key(name: str) -> str:
            key = unicodedata.normalize("NFD", name or "").encode("ascii", "ignore").decode("utf-8")
            return key.replace(" ", "").lower()

        foliar_raw = safe_json_load(recommendation.foliar_analysis_details)
        soil_raw = safe_json_load(recommendation.soil_analysis_details)

        foliar = {normalize_key(k): v for k, v in foliar_raw.items() if k != "id"}
        soil = {normalize_key(k): v for k, v in soil_raw.items() if k != "id"}

        analysisData = {
            "common": {
                "id": recommendation.id,
                "fechaAnalisis": recommendation.date.isoformat(),
                "finca": recommendation.lot.farm.name if recommendation.lot and recommendation.lot.farm else None,
                "lote": recommendation.lot.name if recommendation.lot else None,
            },
            "foliar": foliar,
            "soil": soil,
        }

        optimal_raw = safe_json_load(recommendation.optimal_comparison)
        optimal_nutrients = {normalize_key(k): v for k, v in optimal_raw.items()}
        optimalLevels = {
            "foliar": {k: v for k, v in optimal_nutrients.items() if k in foliar},
            "soil": {k: v for k, v in optimal_nutrients.items() if k in soil},
        }

        limitingNutrient = self._get_limiting_nutrient_data(
            recommendation.limiting_nutrient_id, analysisData, optimalLevels
        )

        def build_foliar_chart():
            result = []
            for k in ["nitrogeno", "fosforo", "potasio", "calcio", "magnesio", "azufre"]:
                if k in foliar and k in optimalLevels["foliar"]:
                    opt = optimalLevels["foliar"][k]
                    result.append({
                        "name": k[0].upper(),
                        "actual": foliar[k],
                        "min": opt.get("min"),
                        "max": opt.get("max"),
                    })
            return result

        def build_soil_chart():
            result = []
            mapping = {
                "ph": "pH",
                "materiaorganica": "M.O.",
                "nitrogeno": "N",
                "fosforo": "P",
                "potasio": "K",
                "cic": "CIC",
            }
            for k, label in mapping.items():
                if k in soil and k in optimalLevels["soil"]:
                    opt = optimalLevels["soil"][k]
                    result.append({
                        "name": label,
                        "actual": soil[k],
                        "min": opt.get("min"),
                        "max": opt.get("max"),
                    })
            return result

        foliarChartData = build_foliar_chart()
        soilChartData = build_soil_chart()

        historicalData = self._get_historical_data(recommendation.lot_id, recommendation.date)

        recommendations = []
        if recommendation.automatic_recommendations:
            recommendations.append({
                "title": "Recomendación",
                "description": recommendation.automatic_recommendations,
                "priority": "media",
                "action": "",
            })

        response = {
            "analysisData": analysisData,
            "optimalLevels": optimalLevels,
            "foliarChartData": foliarChartData,
            "soilChartData": soilChartData,
            "historicalData": historicalData,
            "nutrientNames": nutrient_names_map,
            "limitingNutrient": limitingNutrient,
            "recommendations": recommendations,
        }

        return jsonify(response)


    def _get_common_analysis(self, analysis_id):
        """Obtiene el análisis común con relaciones optimizadas"""
        return CommonAnalysis.query.options(
            db.joinedload(CommonAnalysis.lot).joinedload(Lot.farm),
            db.joinedload(CommonAnalysis.soil_analysis),
            db.joinedload(CommonAnalysis.leaf_analysis),
        ).get_or_404(analysis_id)

    def _check_access(self, common_analysis):
        """Valida permisos de acceso a la organización"""
        claims = get_jwt()
        user_role = claims.get("rol")

        if user_role == RoleEnum.ADMINISTRATOR.value:
            return

        if user_role == RoleEnum.RESELLER.value:
            org_id = (
                common_analysis.organization.id
                if common_analysis.organization
                else None
            )
            if not org_id:
                raise Forbidden("No se pudo determinar la organización del análisis")

            reseller_package = ResellerPackage.query.filter_by(
                reseller_id=claims.get("org_id")
            ).first()

            if not reseller_package or org_id not in reseller_package.organization_ids:
                raise Forbidden("Acceso denegado al recurso")

    def _build_analysis_data(self, analysis):
        """Construye la estructura principal del reporte"""
        return {
            "common": self._serialize_common(analysis),
            "foliar": self._get_foliar_data(analysis.leaf_analysis),
            "soil": self._get_soil_data(analysis.soil_analysis),
        }

    def _serialize_common(self, analysis):
        """Serializa datos del análisis común"""
        return {
            "id": analysis.id,
            "fechaAnalisis": analysis.date.isoformat(),
            "finca": (
                analysis.farm_name if analysis.lot and analysis.lot.farm else "N/A"
            ),
            "lote": analysis.lot_name if analysis.lot else "N/A",
            "proteinas": analysis.protein,
            "descanso": analysis.rest,
            "diasDescanso": analysis.rest_days,
            "mes": analysis.month,
            "aforo": analysis.yield_estimate,
        }

    def _get_foliar_data(self, leaf_analysis):
        """Obtiene y formatea datos foliares"""
        if not leaf_analysis:
            return None

        foliar_data = {"id": leaf_analysis.id}
        nutrients = (
            db.session.query(leaf_analysis_nutrients)
            .filter_by(leaf_analysis_id=leaf_analysis.id)
            .all()
        )

        for nv in nutrients:
            nutrient = Nutrient.query.get(nv.nutrient_id)
            if nutrient:
                key = nutrient.name.lower().replace(" ", "")
                foliar_data[key] = nv.value

        return foliar_data

    def _get_soil_data(self, soil_analysis):
        """Obtiene y formatea datos de suelo"""
        if not soil_analysis:
            return None

        return {
            "id": soil_analysis.id,
            "energia": soil_analysis.energy,
            "pastoreo": soil_analysis.grazing,
        }

    def _lot_crop_data(self, common_analysis):
        """Obtiene el cultivo activo del lote en la fecha del análisis"""
        if not common_analysis or not common_analysis.lot_id:
            return None

        lot_crop = (
            LotCrop.query.filter(
                LotCrop.lot_id == common_analysis.lot_id,
                LotCrop.start_date <= common_analysis.date,
                db.or_(
                    LotCrop.end_date >= common_analysis.date, LotCrop.end_date.is_(None)
                ),
            )
            .options(db.joinedload(LotCrop.crop))
            .first()
        )

        return lot_crop

    def _get_optimal_levels(self, common_analysis):
        """Obtiene niveles óptimos del cultivo actual"""
        lot_crop = self._lot_crop_data(common_analysis)
        if not lot_crop or not lot_crop.crop:
            return None

        objective = Objective.query.filter_by(crop_id=lot_crop.crop.id).first()
        if not objective:
            return None

        return {
            "info": {
                "cultivo": lot_crop.crop.name,
                "valor_obj": objective.target_value,
                "proteina": objective.protein,
                "descanso": objective.rest,
            },
            "nutrientes": self._get_nutrient_targets(objective),
        }

    def _get_nutrient_targets(self, objective):
        """Obtiene y formatea los objetivos de nutrientes desde objective_nutrients"""
        targets = {}
        obj_nutrients = (
            db.session.query(objective_nutrients)
            .filter_by(objective_id=objective.id)
            .all()
        )

        for on in obj_nutrients:
            nutrient = Nutrient.query.get(on.nutrient_id)
            if nutrient:
                key = nutrient.name.lower().replace(" ", "")
                targets[key] = (
                    on.target_value
                )

        return targets

    def _get_historical_data(self, lot_id, current_date):
        """Obtiene datos históricos de análisis foliares para el lote (simplificado)."""
        historical_analyses = (
            LeafAnalysis.query.join(CommonAnalysis)
            .filter(CommonAnalysis.lot_id == lot_id, CommonAnalysis.date < current_date)
            .order_by(CommonAnalysis.date.desc())
            .limit(5)
            .all()
        )

        data = []
        for analysis in reversed(
            historical_analyses
        ):
            nutrients = (
                db.session.query(leaf_analysis_nutrients)
                .filter_by(leaf_analysis_id=analysis.id)
                .all()
            )
            entry = {
                "fecha": analysis.common_analysis.date.strftime("%b %Y")
            }
            for nv in nutrients:
                nutrient = Nutrient.query.get(nv.nutrient_id)
                if nutrient and nutrient.name.lower() in [
                    "nitrogeno",
                    "fosforo",
                    "potasio",
                ]:
                    entry[nutrient.name.lower()] = nv.value
            data.append(entry)
        return data

    def _get_limiting_nutrient_data(self, limiting_name, analysisData, optimalLevels):
        """Intenta reconstruir los datos del nutriente limitante."""
        if not limiting_name or not analysisData or not optimalLevels:
            return None

        for key, value in analysisData.get("foliar", {}).items():
            if nutrient_names_map.get(key, key).lower() == limiting_name.lower():
                levels = optimalLevels.get("foliar", {}).get(key)
                if (
                    levels
                    and isinstance(levels, dict)
                    and "min" in levels
                    and "max" in levels
                ):
                    optimalMid = (levels["min"] + levels["max"]) / 2
                    percentage = (value / optimalMid * 100) if optimalMid != 0 else 0
                    return {
                        "name": key,
                        "value": value,
                        "percentage": percentage,
                        "type": "foliar",
                    }

        for key, value in analysisData.get("soil", {}).items():
            if (
                key != "ph"
                and nutrient_names_map.get(key, key).lower() == limiting_name.lower()
            ):
                levels = optimalLevels.get("soil", {}).get(key)
                if (
                    levels
                    and isinstance(levels, dict)
                    and "min" in levels
                    and "max" in levels
                ):
                    optimalMid = (levels["min"] + levels["max"]) / 2
                    percentage = (value / optimalMid * 100) if optimalMid != 0 else 0
                    return {
                        "name": key,
                        "value": value,
                        "percentage": percentage,
                        "type": "soil",
                    }

        return {
            "name": limiting_name,
            "percentage": None,
            "type": "unknown",
        }

    def _get_nutrient_name_map(self):
        """Genera un mapa de claves internas a nombres legibles."""
        return {
            "nitrogeno": "Nitrógeno",
            "fosforo": "Fósforo",
            "potasio": "Potasio",
            "calcio": "Calcio",
            "magnesio": "Magnesio",
            "azufre": "Azufre",
            "hierro": "Hierro",
            "manganeso": "Manganeso",
            "zinc": "Zinc",
            "cobre": "Cobre",
            "boro": "Boro",
            "ph": "pH",
            "materiaOrganica": "Materia Orgánica",
            "cic": "CIC",
            # Añade mapeos para todas las claves que uses
        }


nutrient_names_map = ReportView()._get_nutrient_name_map()


class RecommendationView(MethodView):
    """Class to manage CRUD operations for recommendations"""

    decorators = [jwt_required()]

    @check_permission(required_roles=["administrator", "reseller"])
    def get(self, recommendation_id=None):
        """
        Retrieve a list of recommendations or a specific recommendation
        Args:
            recommendation_id (int, optional): ID of the recommendation to retrieve
        Returns:
            JSON: List of recommendations or details of a specific recommendation
        """
        if recommendation_id:
            return self._get_recommendation(recommendation_id)
        return self._get_recommendation_list()

    @check_permission(required_roles=["administrator", "reseller"])
    def post(self):
        """
        Create a new recommendation
        Returns:
            JSON: Details of the created recommendation
        """
        data = request.get_json()
        required_fields = ["lot_id", "date", "recommendation"]
        if not data or not all(k in data for k in required_fields):
            raise BadRequest("Missing required fields")
        return self._create_recommendation(data)

    @check_permission(resource_owner_check=True)
    def put(self, id: int):
        """
        Update an existing recommendation
        Args:
            recommendation_id (int): ID of the recommendation to update
        Returns:
            JSON: Details of the updated recommendation
        """
        data = request.get_json()
        recommendation_id = id
        if not data or not recommendation_id:
            raise BadRequest("Missing recommendation_id or data")
        return self._update_recommendation(recommendation_id, data)

    @check_permission(resource_owner_check=True)
    def delete(self, id=None):
        """
        Delete an existing recommendation
        Args:
            recommendation_id (int): ID of the recommendation to delete
        Returns:
            JSON: Confirmation message
        """
        recommendation_id = id
        if not recommendation_id:
            raise BadRequest("Missing recommendation_id")
        return self._delete_recommendation(recommendation_id)

    # Helper Methods
    def _get_recommendation_list(self):
        """Retrieve a list of all recommendations"""
        claims = get_jwt()
        user_role = claims.get("rol")
        if user_role == RoleEnum.ADMINISTRATOR.value:
            recommendations = Recommendation.query.all()
        elif user_role == RoleEnum.RESELLER.value:
            reseller_package = ResellerPackage.query.filter_by(
                reseller_id=claims.get("org_id")
            ).first()
            if not reseller_package:
                raise NotFound("Reseller package not found.")
            recommendations = []
            for organization in reseller_package.organizations:
                for lot in organization.lots:
                    recommendations.extend(lot.recommendations)
        else:
            raise Forbidden(
                "Only administrators and resellers can list recommendations"
            )
        response_data = [self._serialize_recommendation(r) for r in recommendations]
        json_data = json.dumps(response_data, ensure_ascii=False, indent=4)
        return Response(json_data, status=200, mimetype="application/json")

    def _get_recommendation(self, recommendation_id):
        """Retrieve details of a specific recommendation"""
        recommendation = Recommendation.query.get_or_404(recommendation_id)
        claims = get_jwt()
        if not self._has_access(recommendation, claims):
            raise Forbidden("You do not have access to this recommendation")
        response_data = self._serialize_recommendation(recommendation)
        json_data = json.dumps(response_data, ensure_ascii=False, indent=4)
        return Response(json_data, status=200, mimetype="application/json")

    def _create_recommendation(self, data):
        """Create a new recommendation"""
        lot_id = data["lot_id"]
        date = data["date"]
        recommendation = data["recommendation"]
        rec = Recommendation(lot_id=lot_id, date=date, recommendation=recommendation)
        db.session.add(rec)
        db.session.commit()
        response_data = self._serialize_recommendation(rec)
        json_data = json.dumps(response_data, ensure_ascii=False, indent=4)
        return Response(json_data, status=201, mimetype="application/json")

    def _update_recommendation(self, recommendation_id, data):
        """Update an existing recommendation"""
        recommendation = Recommendation.query.get_or_404(recommendation_id)
        if "date" in data:
            recommendation.date = data["date"]
        if "recommendation" in data:
            recommendation.recommendation = data["recommendation"]
        db.session.commit()
        response_data = self._serialize_recommendation(recommendation)
        json_data = json.dumps(response_data, ensure_ascii=False, indent=4)
        return Response(json_data, status=200, mimetype="application/json")

    def _delete_recommendation(self, recommendation_id):
        """Delete an existing recommendation"""
        recommendation = Recommendation.query.get_or_404(recommendation_id)
        db.session.delete(recommendation)
        db.session.commit()
        return jsonify({"message": "Recommendation deleted successfully"}), 200

    def _has_access(self, recommendation, claims):
        """Check if the current user has access to the recommendation"""
        return check_resource_access(recommendation, claims)

    def _serialize_recommendation(self, recommendation):
        """Serialize a Recommendation object to a dictionary"""
        return {
            "id": recommendation.id,
            "lot_id": recommendation.lot_id,
            "date": recommendation.date,
            "recommendation": recommendation.recommendation,
            "created_at": recommendation.created_at.isoformat(),
            "updated_at": recommendation.updated_at.isoformat(),
        }


class RecommendationGenerator(MethodView):
    """Genera y guarda un nuevo reporte de recomendación."""

    decorators = [jwt_required()]

    @check_permission(
        required_roles=["administrator", "reseller", "org_admin", "org_editor"]
    )
    def post(self):
        """
        Genera un reporte basado en los parámetros recibidos.
        Expected JSON: {"lot_id": int, "common_analysis_ids": list[int], "objective_id": int, "title": str}
        """
        claims = get_jwt()
        author_name = claims.get("username", "Sistema")

        data = request.get_json()
        if not data or not all(
            k in data
            for k in ["lot_id", "common_analysis_ids", "objective_id", "title"]
        ):
            raise BadRequest(
                "Faltan parámetros: lot_id, common_analysis_ids, objective_id, title"
            )

        lot_id = data.get("lot_id")
        common_analysis_ids = data.get("common_analysis_ids")
        objective_id = data.get("objective_id")
        report_title = data.get("title")

        if not isinstance(lot_id, int):
            raise BadRequest("lot_id debe ser un entero.")
        if not isinstance(common_analysis_ids, list) or not all(
            isinstance(id, int) for id in common_analysis_ids
        ):
            raise BadRequest("common_analysis_ids debe ser una lista de enteros.")
        if not common_analysis_ids:
            raise BadRequest("common_analysis_ids no puede estar vacía.")
        if not isinstance(objective_id, int):
            raise BadRequest("objective_id debe ser un entero.")
        if not isinstance(report_title, str) or not report_title.strip():
            raise BadRequest("El título no puede estar vacío.")

        # --- Procesar CommonAnalysis ---
        # Estrategia: Procesar solo el primer common_analysis_id de la lista.
        if len(common_analysis_ids) > 1:
            current_app.logger.warning(
                f"Múltiples common_analysis_ids recibidos: {common_analysis_ids}. "
                f"Solo se procesará el primero: {common_analysis_ids[0]}."
            )
        selected_common_analysis_id = common_analysis_ids[0]

        common_analysis = CommonAnalysis.query.options(
            db.joinedload(CommonAnalysis.leaf_analysis)
            .joinedload(LeafAnalysis.nutrients)
            .joinedload(Nutrient.objectives),  # Preload Nutrient for objectives
            db.joinedload(CommonAnalysis.soil_analysis),
            db.joinedload(CommonAnalysis.lot),  # Para crop_id y farm access check
        ).get(selected_common_analysis_id)

        if not common_analysis:
            raise NotFound(
                f"No se encontró CommonAnalysis con ID {selected_common_analysis_id}."
            )

        if not common_analysis.leaf_analysis:
            raise NotFound(
                f"CommonAnalysis ID {selected_common_analysis_id} no tiene un LeafAnalysis asociado."
            )

        # Verificar acceso al lote/finca
        lot = common_analysis.lot
        if not lot or not check_resource_access(lot.farm, claims):
            raise Forbidden("No tienes acceso a este lote/finca.")

        # 1. Niveles actuales (del LeafAnalysis)
        nutrientes_actuales_raw = {}
        # Acceder a los nutrientes a través de la relación cargada en common_analysis.leaf_analysis
        for nutrient_assoc in common_analysis.leaf_analysis.nutrients:
            # nutrient_assoc es una instancia de Nutrient, el valor está en la tabla de asociación
            # Necesitamos una forma de obtener el 'value' de la tabla leaf_analysis_nutrients
            # Esto requiere que el modelo LeafAnalysis.nutrients devuelva objetos que contengan el valor.
            # Asumimos que la relación está configurada para esto o se hace una subconsulta.
            # Por ahora, vamos a buscarlo directamente si no está en el objeto `nutrient_assoc`.
            # Esto es ineficiente y debería mejorarse con una carga adecuada en el modelo.

            stmt = db.select(db.column("value")).where(
                db.and_(
                    leaf_analysis_nutrients.c.leaf_analysis_id
                    == common_analysis.leaf_analysis.id,
                    leaf_analysis_nutrients.c.nutrient_id == nutrient_assoc.id,
                )
            )
            result = db.session.execute(stmt).scalar_one_or_none()
            if result is not None:
                nutrientes_actuales_raw[nutrient_assoc.name] = result
            else:
                current_app.logger.warning(
                    f"No se encontró valor para el nutriente {nutrient_assoc.name} en LeafAnalysis {common_analysis.leaf_analysis.id}"
                )

        if not nutrientes_actuales_raw:
            raise NotFound(
                f"LeafAnalysis ID {common_analysis.leaf_analysis.id} no tiene valores de nutrientes."
            )
        nutrientes_actuales = {
            k: Decimal(str(v)) for k, v in nutrientes_actuales_raw.items()
        }

        # --- Procesar Objective ---
        objective = Objective.query.options(
            db.joinedload(
                Objective.nutrients
            )  # Asegura que los nutrientes del objetivo están cargados
        ).get(objective_id)
        if not objective:
            raise NotFound(f"No se encontró Objective con ID {objective_id}.")

        crop_id = objective.crop_id  # Usar el crop_id del objetivo

        # 2. Demandas ideales (del Objective)
        demandas_ideales = {}
        # Los nutrientes y sus target_value están en la tabla de asociación objective_nutrients
        for nutrient_target in objective.nutrients:
            # Similar al caso anterior, necesitamos el target_value de la tabla de asociación
            stmt = db.select(db.column("target_value")).where(
                db.and_(
                    objective_nutrients.c.objective_id == objective.id,
                    objective_nutrients.c.nutrient_id == nutrient_target.id,
                )
            )
            target_value = db.session.execute(stmt).scalar_one_or_none()
            if target_value is not None:
                demandas_ideales[nutrient_target.name] = Decimal(str(target_value))
            else:
                current_app.logger.warning(
                    f"No se encontró target_value para el nutriente {nutrient_target.name} en Objective {objective.id}"
                )

        if not demandas_ideales:
            raise NotFound(
                f"El objetivo ID {objective_id} no tiene metas de nutrientes definidas."
            )

        # 3. Contribuciones de producto
        productos_contribuciones_data = contribuciones_de_producto()

        # 4. Coeficientes de variación
        coeficientes_variacion = determinar_coeficientes_variacion(lot_id)

        # --- Instanciar y usar NutrientOptimizer ---
        try:
            optimizer = NutrientOptimizer(
                nutrientes_actuales,
                demandas_ideales,
                productos_contribuciones_data,
                coeficientes_variacion,
            )
            recomendacion_texto = optimizer.generar_recomendacion(lot_id=lot_id)
            limitante_nombre = optimizer.identificar_limitante()
        except ValueError as ve:
            if "No products available for optimization" in str(ve):
                current_app.logger.error(
                    f"ValueError en optimización para lote {lot_id} con objetivo {objective_id}: {str(ve)}",
                    exc_info=True,
                )
                raise BadRequest(
                    "No hay productos de fertilización configurados o disponibles que coincidan con los nutrientes requeridos. No se puede generar una recomendación."
                )
            # Re-raise other ValueErrors to be caught by the generic Exception handler or handled differently if needed
            raise

        except Exception as e:
            current_app.logger.error(
                f"Error en optimización para lote {lot_id} con objetivo {objective_id}: {str(e)}",
                exc_info=True,
            )
            raise BadRequest(
                f"Error al generar recomendación con optimizador: {str(e)}"
            )

        # --- Preparar datos para guardar en Recommendation ---
        report_creator = ReportView()

        # Foliar details from the chosen common_analysis
        # _build_analysis_data espera un common_analysis completo
        analysis_data_for_report = report_creator._build_analysis_data(common_analysis)
        foliar_details_json = json.dumps(
            analysis_data_for_report.get("foliar"), default=str
        )
        soil_details_json = json.dumps(
            analysis_data_for_report.get("soil"), default=str
        )

        # Optimal comparison from the objective
        # Necesitamos un método para formatear los datos del objetivo como optimal_levels
        # Formato esperado: {'Nutriente': {'min': X, 'max': Y, 'ideal': Z, 'unit': 'unidad'}}
        optimal_comparison_data = {}
        for nutrient_name, ideal_value in demandas_ideales.items():
            # Encontrar el objeto Nutrient para obtener la unidad
            nutrient_obj = next(
                (n for n in objective.nutrients if n.name == nutrient_name), None
            )
            unit = nutrient_obj.unit if nutrient_obj else "%"  # Default unit
            optimal_comparison_data[nutrient_name] = {
                "min": float(ideal_value),  # O un rango si el objetivo lo define
                "max": float(ideal_value),
                "ideal": float(ideal_value),
                "unit": unit,
            }
        optimal_comparison_json = json.dumps(optimal_comparison_data, default=str)

        # --- Crear y guardar la Recommendation ---
        try:
            new_recommendation = Recommendation(
                lot_id=lot_id,
                crop_id=crop_id,
                date=datetime.now().date(),
                author=author_name,
                title=report_title,
                limiting_nutrient_id=limitante_nombre,
                automatic_recommendations=recomendacion_texto,
                text_recommendations="",
                optimal_comparison=optimal_comparison_json,
                soil_analysis_details=soil_details_json,
                foliar_analysis_details=foliar_details_json,
                # Considerar añadir objective_id y common_analysis_ids_used si se modifica el modelo
                applied=False,
                active=True,
            )
            db.session.add(new_recommendation)
            db.session.commit()

            return (
                jsonify(
                    {
                        "message": "Reporte generado con éxito",
                        "report_id": new_recommendation.id,
                    }
                ),
                201,
            )

        except Exception as e:
            db.session.rollback()
            current_app.logger.error(
                f"Error guardando recomendación: {str(e)}", exc_info=True
            )
            raise InternalServerError("No se pudo guardar el reporte.")


class RecommendationFilterView(MethodView):
    def get(self):
        try:
            farm_id = int(request.args.get("farm_id", 0))
            lot_id = int(request.args.get("lot_id", 0))

            # Query para filtrar las recomendaciones
            query = Recommendation.query.options(
                db.joinedload(Recommendation.lot), db.joinedload(Recommendation.crop)
            ).filter(
                Recommendation.lot_id == lot_id
                if lot_id
                else Recommendation.lot.has(farm_id=farm_id)
            )

            recommendations = query.all()

            # Convertir a lista para serializar
            recommendations_list = list(recommendations)

            return jsonify(
                [
                    {
                        "id": rec.id,
                        "lot_id": rec.lot_id,
                        "crop_id": rec.crop_id,
                        "date": rec.date.isoformat(),
                        "author": rec.author,
                        "title": rec.title,
                        "limiting_nutrient_id": rec.limiting_nutrient_id,
                        "automatic_recommendations": rec.automatic_recommendations,
                        "text_recommendations": rec.text_recommendations,
                        "optimal_comparison": rec.optimal_comparison,
                        "minimum_law_analyses": rec.minimum_law_analyses,
                        "soil_analysis_details": rec.soil_analysis_details,
                        "foliar_analysis_details": rec.foliar_analysis_details,
                        "applied": rec.applied,
                        "active": rec.active,
                        "created_at": rec.created_at.isoformat(),
                        "updated_at": rec.updated_at.isoformat(),
                        "lot": {
                            "id": rec.lot.id,
                            "name": rec.lot.name,
                            "farm_id": rec.lot.farm_id,
                        },
                        "crop": {"id": rec.crop.id, "name": rec.crop.name},
                    }
                    for rec in recommendations_list
                ]
            )

        except ValueError:
            return jsonify({"error": "Invalid farm_id or lot_id"}), 400
        except Exception as e:
            return jsonify({"error": str(e)}), 500


class DeleteRecommendationView(MethodView):
    @jwt_required()
    def delete(self, report_id):
        # Verificar autenticación y permisos (ajusta según tu lógica)
        claims = get_jwt()  # Asume que tienes una función get_jwt() para obtener claims
        if not claims or not claims.get("rol") in [
            "administrator",
            "reseller",
            "org_admin",
            "org_editor",
        ]:
            return jsonify({"error": "No autorizado"}), 403

        # Buscar el reporte
        report = Recommendation.query.get(report_id)
        if not report:
            return jsonify({"error": "Reporte no encontrado"}), 404

        # Verificar acceso al recurso
        if not check_resource_access(report.lot.farm, claims):
            return jsonify({"error": "No tienes acceso a este reporte"}), 403

        try:
            # Eliminación lógica (soft delete)
            report.active = False
            db.session.commit()
            return jsonify({"message": "Reporte eliminado exitosamente"}), 200
        except Exception as e:
            db.session.rollback()
            return jsonify({"error": str(e)}), 500<|MERGE_RESOLUTION|>--- conflicted
+++ resolved
@@ -55,15 +55,12 @@
         def safe_json_load(data):
             """Safely loads a JSON string, always returning a dictionary."""
             try:
-<<<<<<< HEAD
+
                 result = json.loads(data) if data else {}
             except Exception:
                 result = {}
             if result is None:
-=======
-                return json.loads(data) if data else {}
-            except Exception:
->>>>>>> 803a54d6
+
                 return {}
             return result
 
