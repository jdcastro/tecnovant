--- conflicted
+++ resolved
@@ -222,11 +222,8 @@
 @api.route("/cv-nutrients")
 @login_required
 def get_cv_nutrients():
-<<<<<<< HEAD
     """Return coefficient of variation values stored for nutrients."""
-=======
-    """Return coefficient of variation for nutrients on a lot."""
->>>>>>> 6a68246b
+
     lot_id = request.args.get("lot_id", type=int)
     if not lot_id:
         return jsonify({"error": "lot_id es requerido"}), 400
@@ -236,11 +233,7 @@
     if not check_resource_access(lot.farm, claims):
         return jsonify({"error": "No tienes acceso a este lote"}), 403
 
-<<<<<<< HEAD
     nutrients = Nutrient.query.all()
     data = {n.name: float(n.cv) if n.cv is not None else None for n in nutrients}
-=======
-    coeficientes = determinar_coeficientes_variacion(lot_id)
-    data = {name: float(value) for name, value in coeficientes.items()}
->>>>>>> 6a68246b
+
     return jsonify(data)