import json
from decimal import Decimal

from flask import current_app, render_template, request, url_for
from flask_jwt_extended import get_jwt, jwt_required
from werkzeug.exceptions import Forbidden, NotFound

from app.core.controller import check_resource_access, login_required
from app.extensions import db
from app.modules.foliage.models import (
    CommonAnalysis,
    Crop,
    Farm,
    Lot,
    Recommendation,
    Nutrient,
)

from . import foliage_report as web
from .helpers import (
    LeafAnalysisResource,
    NutrientOptimizer,
    ObjectiveResource,
    ReportView,
    calcular_cv_nutriente,
    contribuciones_de_producto,
    determinar_coeficientes_variacion,
    nutrient_names_map,
)


def get_dashboard_menu():
    """Define el menu superior en los templates"""
    return {
        "menu": [
            {"name": "Home", "url": url_for("core.index")},
            {"name": "Logout", "url": url_for("core.logout")},
            {"name": "Profile", "url": url_for("core.profile")},
        ]
    }


@web.route("/listar_reportes/")
@login_required
def listar_reportes():
    claims = get_jwt()
    user_role = claims.get("rol")

    # Obtener parámetros de filtro de la URL
    farm_id = request.args.get("farm_id", type=int)
    lot_id = request.args.get("lot_id", type=int)

    context = {
        "dashboard": True,
        "title": "Informes de Análisis",
        "description": "Listado de informes generados.",
        "author": "Johnny De Castro",
        "site_title": "Listado de Informes",
        "data_menu": get_dashboard_menu(),
        "entity_name": "Reportes",
        "entity_name_lower": "reporte",
        "selected_farm_id": farm_id,  # Para mantener la selección
        "selected_lot_id": lot_id,  # Para mantener la selección
    }

    # Query base
    query = Recommendation.query.options(
        db.joinedload(Recommendation.lot)
        .joinedload(Lot.farm)
        .joinedload(Farm.organization),
        db.joinedload(Recommendation.crop),
    ).filter(Recommendation.active == True)

    # APLICAR FILTROS AQUÍ
    if lot_id:
        # Si se especifica un lote, filtrar por ese lote específico
        query = query.filter(Recommendation.lot_id == lot_id)
    elif farm_id:
        # Si solo se especifica finca, filtrar por todos los lotes de esa finca
        query = query.join(Lot).filter(Lot.farm_id == farm_id)

    accessible_recommendations = []
    all_recommendations = query.all()

    for rec in all_recommendations:
        if check_resource_access(rec.lot.farm, claims):
            accessible_recommendations.append(rec)

    # Serializar solo los datos necesarios para la tabla
    items_list = []
    for rec in accessible_recommendations:
        items_list.append(
            {
                "id": rec.id,
                "title": rec.title,
                "finca_lote": (
                    f"{rec.lot.farm.name} / {rec.lot.name}"
                    if rec.lot and rec.lot.farm
                    else "N/A"
                ),
                "crop": rec.crop.name if rec.crop else "N/A",
                "date": rec.date.strftime("%Y-%m-%d") if rec.date else "N/A",
                "autor": rec.author or "Sistema",
            }
        )

    total_informes = len(items_list)

    return render_template(
        "listar_reportes.j2",
        **context,
        request=request,
        total_informes=total_informes,
        items=items_list,
    )


@web.route("/vista_reporte/<int:report_id>")
@jwt_required()
# @login_required
def vista_reporte(report_id):
    """Renderiza el informe usando datos almacenados en la DB."""

    claims = get_jwt()
    context = {
        "dashboard": True,
        "title": "Ver Informe de Análisis",
        "description": "Detalles del informe.",
        "author": "Johnny De Castro",
        "site_title": "Ver Informe",
        "data_menu": get_dashboard_menu(),
    }
    report_view = ReportView()

    # Obtener los datos del reporte usando la clase helper
<<<<<<< HEAD
    try:
        result = report_view.get(report_id)
    except NotFound:
        return render_template(
            "error.j2", e_description="Informe no encontrado"
        ), 404

=======
    result = report_view.get(report_id)
>>>>>>> 1827e89c
    if isinstance(result, tuple):
        response_obj, status_code = result
    else:
        response_obj = result
        status_code = response_obj.status_code

    if status_code != 200:
<<<<<<< HEAD
        return (
            render_template(
                "error.j2", e_description="No se pudo cargar el informe"
            ),
            status_code,
        )
=======
        return render_template("error.j2", e_description="No se pudo cargar el informe"), status_code
>>>>>>> 1827e89c

    data = response_obj.get_json() or {}

    analysisData = data.get("analysisData", {})
    optimalLevels = data.get("optimalLevels", {})
    historicalData = data.get("historicalData", [])
    nutrientNames = data.get("nutrientNames", {})
    limitingNutrient = data.get("limitingNutrient")
    recommendations = data.get("recommendations", [])

    # Preparar datos para las gráficas
    foliarChartData = []
    soilChartData = []
    optimal_nutrients = optimalLevels.get("nutrientes", optimalLevels)

    for key, levels in optimal_nutrients.items():
        min_val = levels.get("min") if isinstance(levels, dict) else levels
        max_val = levels.get("max") if isinstance(levels, dict) else levels
        unit = levels.get("unit", "") if isinstance(levels, dict) else ""

        if key in analysisData.get("foliar", {}):
            nutrient = Nutrient.query.filter(Nutrient.name.ilike(key)).first()
            symbol = nutrient.symbol if nutrient else key[:2].upper()
            foliarChartData.append({
                "name": symbol,
                "actual": analysisData["foliar"].get(key),
                "min": min_val,
                "max": max_val,
            })

        if key in analysisData.get("soil", {}):
            nutrient = Nutrient.query.filter(Nutrient.name.ilike(key)).first()
            symbol = nutrient.symbol if nutrient else key[:2].upper()
            soilChartData.append({
                "name": symbol,
                "actual": analysisData["soil"].get(key),
                "min": min_val,
                "max": max_val,
                "unit": unit,
            })

    return render_template(
        "ver_reporte2.j2",
        **context,
        request=request,
        analysisData=analysisData,
        optimalLevels=optimalLevels,
        foliarChartData=foliarChartData,
        soilChartData=soilChartData,
        historicalData=historicalData,
        nutrientNames=nutrientNames,
        limitingNutrient=limitingNutrient,
        recommendations=recommendations,
    )


@web.route("/vista_report")
@login_required
def vista_report():
    context = {
        "dashboard": True,
        "title": "Dashboard TecnoAgro",
        "description": "Panel de control.",
        "author": "Johnny De Castro",
        "site_title": "Panel de Control",
        "og_image": "/img/og-image.jpg",
        "twitter_image": "/img/twitter-image.jpg",
        "data_menu": get_dashboard_menu(),
    }

    analysisData = {
        "common": {
            "id": 3,
            "fechaAnalisis": "2025-03-26",
            "finca": "El nuevo rocío",
            "lote": "Lote 1",
            "proteinas": 6.0,
            "descanso": 5.0,
            "diasDescanso": 5,
            "mes": 5,
        },
        "foliar": {
            "id": 1,
            "nitrogeno": 2.5,
            "fosforo": 0.3,
            "potasio": 1.8,
            "calcio": 1.2,
            "magnesio": 0.4,
            "azufre": 0.2,
            "hierro": 85,
            "manganeso": 45,
            "zinc": 18,
            "cobre": 6,
            "boro": 25,
        },
        "soil": {
            "id": 1,
            "ph": 6.5,
            "materiaOrganica": 3.2,
            "nitrogeno": 0.15,
            "fosforo": 12,
            "potasio": 180,
            "calcio": 1200,
            "magnesio": 180,
            "azufre": 15,
            "textura": "Franco-arcillosa",
            "cic": 15.2,
        },
    }

    optimalLevels = {
        "foliar": {
            "nitrogeno": {"min": 2.8, "max": 3.5},
            "fosforo": {"min": 0.2, "max": 0.4},
            "potasio": {"min": 2.0, "max": 3.0},
            "calcio": {"min": 1.0, "max": 2.0},
            "magnesio": {"min": 0.3, "max": 0.6},
            "azufre": {"min": 0.2, "max": 0.4},
            "hierro": {"min": 50, "max": 150},
            "manganeso": {"min": 25, "max": 100},
            "zinc": {"min": 20, "max": 50},
            "cobre": {"min": 5, "max": 15},
            "boro": {"min": 20, "max": 50},
        },
        "soil": {
            "ph": {"min": 6.0, "max": 7.0},
            "materiaOrganica": {"min": 3.0, "max": 5.0},
            "nitrogeno": {"min": 0.15, "max": 0.25},
            "fosforo": {"min": 15, "max": 30},
            "potasio": {"min": 150, "max": 250},
            "calcio": {"min": 1000, "max": 2000},
            "magnesio": {"min": 150, "max": 300},
            "azufre": {"min": 10, "max": 20},
            "cic": {"min": 12, "max": 25},
        },
    }

    foliarChartData = [
        {
            "name": "N",
            "actual": analysisData["foliar"]["nitrogeno"],
            "min": optimalLevels["foliar"]["nitrogeno"]["min"],
            "max": optimalLevels["foliar"]["nitrogeno"]["max"],
        },
        {
            "name": "P",
            "actual": analysisData["foliar"]["fosforo"],
            "min": optimalLevels["foliar"]["fosforo"]["min"],
            "max": optimalLevels["foliar"]["fosforo"]["max"],
        },
        {
            "name": "K",
            "actual": analysisData["foliar"]["potasio"],
            "min": optimalLevels["foliar"]["potasio"]["min"],
            "max": optimalLevels["foliar"]["potasio"]["max"],
        },
        {
            "name": "Ca",
            "actual": analysisData["foliar"]["calcio"],
            "min": optimalLevels["foliar"]["calcio"]["min"],
            "max": optimalLevels["foliar"]["calcio"]["max"],
        },
        {
            "name": "Mg",
            "actual": analysisData["foliar"]["magnesio"],
            "min": optimalLevels["foliar"]["magnesio"]["min"],
            "max": optimalLevels["foliar"]["magnesio"]["max"],
        },
        {
            "name": "S",
            "actual": analysisData["foliar"]["azufre"],
            "min": optimalLevels["foliar"]["azufre"]["min"],
            "max": optimalLevels["foliar"]["azufre"]["max"],
        },
    ]

    soilChartData = [
        {
            "name": "pH",
            "actual": analysisData["soil"]["ph"],
            "min": optimalLevels["soil"]["ph"]["min"],
            "max": optimalLevels["soil"]["ph"]["max"],
            "unit": "",
        },
        {
            "name": "M.O.",
            "actual": analysisData["soil"]["materiaOrganica"],
            "min": optimalLevels["soil"]["materiaOrganica"]["min"],
            "max": optimalLevels["soil"]["materiaOrganica"]["max"],
            "unit": "%",
        },
        {
            "name": "N",
            "actual": analysisData["soil"]["nitrogeno"],
            "min": optimalLevels["soil"]["nitrogeno"]["min"],
            "max": optimalLevels["soil"]["nitrogeno"]["max"],
            "unit": "%",
        },
        {
            "name": "P",
            "actual": analysisData["soil"]["fosforo"],
            "min": optimalLevels["soil"]["fosforo"]["min"],
            "max": optimalLevels["soil"]["fosforo"]["max"],
            "unit": "ppm",
        },
        {
            "name": "K",
            "actual": analysisData["soil"]["potasio"],
            "min": optimalLevels["soil"]["potasio"]["min"],
            "max": optimalLevels["soil"]["potasio"]["max"],
            "unit": "ppm",
        },
        {
            "name": "CIC",
            "actual": analysisData["soil"]["cic"],
            "min": optimalLevels["soil"]["cic"]["min"],
            "max": optimalLevels["soil"]["cic"]["max"],
            "unit": "meq/100g",
        },
    ]

    historicalData = [
        {"fecha": "Ene 2025", "nitrogeno": 2.3, "fosforo": 0.25, "potasio": 1.5},
        {"fecha": "Feb 2025", "nitrogeno": 2.4, "fosforo": 0.28, "potasio": 1.6},
        {"fecha": "Mar 2025", "nitrogeno": 2.5, "fosforo": 0.3, "potasio": 1.8},
    ]

    nutrientNames = {
        "nitrogeno": "Nitrógeno",
        "fosforo": "Fósforo",
        "potasio": "Potasio",
        "calcio": "Calcio",
        "magnesio": "Magnesio",
        "azufre": "Azufre",
        "hierro": "Hierro",
        "manganeso": "Manganeso",
        "zinc": "Zinc",
        "cobre": "Cobre",
        "boro": "Boro",
        "ph": "pH",
        "materiaOrganica": "Materia Orgánica",
        "cic": "CIC",
    }

    def getNutrientStatus(actual, min, max):
        if actual < min:
            return "deficiente"
        if actual > max:
            return "excesivo"
        return "óptimo"

    def getStatusColor(status):
        match status:
            case "deficiente":
                return "text-red-500"
            case "excesivo":
                return "text-yellow-500"
            case "óptimo":
                return "text-green-500"
            case _:
                return ""

    def getStatusIcon(status):
        match status:
            case "deficiente":
                return '<svg xmlns="http://www.w3.org/2000/svg" viewBox="0 0 24 24" fill="none" stroke="currentColor" stroke-width="2" stroke-linecap="round" stroke-linejoin="round" class="h-4 w-4 text-red-500"><polygon points="7.86 2 16.14 2 22 7.86 22 16.14 16.14 22 7.86 22 2 16.14 2 7.86 7.86 2"></polygon><line x1="12" y1="8" x2="12" y2="12"></line><line x1="12" y1="16" x2="12.01" y2="16"></line></svg>'
            case "excesivo":
                return '<svg xmlns="http://www.w3.org/2000/svg" viewBox="0 0 24 24" fill="none" stroke="currentColor" stroke-width="2" stroke-linecap="round" stroke-linejoin="round" class="h-4 w-4 text-yellow-500"><polygon points="7.86 2 16.14 2 22 7.86 22 16.14 16.14 22 7.86 22 2 16.14 2 7.86 7.86 2"></polygon><line x1="12" y1="8" x2="12" y2="12"></line><line x1="12" y1="16" x2="12.01" y2="16"></line></svg>'
            case "óptimo":
                return '<svg xmlns="http://www.w3.org/2000/svg" viewBox="0 0 24 24" fill="none" stroke="currentColor" stroke-width="2" stroke-linecap="round" stroke-linejoin="round" class="h-4 w-4 text-green-500"><path d="M22 11.08V12a10 10 0 1 1-5.93-9.14"></path><polyline points="12 2 2 7.86 12 12"></polyline><line x1="12" y1="16" x2="12.01" y2="16"></line></svg>'
            case _:
                return ""

    def findLimitingNutrient():
        limitingNutrient = None
        lowestPercentage = 100

        for nutrient, value in analysisData["foliar"].items():
            if nutrient in optimalLevels["foliar"]:
                min_value = optimalLevels["foliar"][nutrient]["min"]
                max_value = optimalLevels["foliar"][nutrient]["max"]
                optimalMid = (min_value + max_value) / 2
                percentage = (value / optimalMid) * 100
                if percentage < lowestPercentage and percentage < 90:
                    lowestPercentage = percentage
                    limitingNutrient = {
                        "name": nutrient,
                        "value": value,
                        "optimal": optimalMid,
                        "percentage": percentage,
                        "type": "foliar",
                    }

        for nutrient, value in analysisData["soil"].items():
            if nutrient in optimalLevels["soil"] and nutrient != "ph":
                min_value = optimalLevels["soil"][nutrient]["min"]
                max_value = optimalLevels["soil"][nutrient]["max"]
                optimalMid = (min_value + max_value) / 2
                percentage = (value / optimalMid) * 100
                if percentage < lowestPercentage and percentage < 90:
                    lowestPercentage = percentage
                    limitingNutrient = {
                        "name": nutrient,
                        "value": value,
                        "optimal": optimalMid,
                        "percentage": percentage,
                        "type": "soil",
                    }

        return limitingNutrient

    def generateRecommendations():
        recommendations = []

        limitingNutrient = findLimitingNutrient()

        if limitingNutrient:
            nutrientName = (
                nutrientNames[limitingNutrient["name"]] or limitingNutrient["name"]
            )
            recommendations.append(
                {
                    "title": f"Corregir deficiencia de {nutrientName}",
                    "description": f"El {nutrientName} es el nutriente limitante según la Ley de Liebig. Está al limitingNutrient['percentage']% del nivel óptimo.",
                    "priority": "alta",
                    "action": (
                        "Aplicar fertilizante foliar rico en {nutrientName}"
                        if limitingNutrient["type"] == "foliar"
                        else f"Incorporar {nutrientName} al suelo mediante fertilización"
                    ),
                }
            )

        phStatus = getNutrientStatus(
            analysisData["soil"]["ph"],
            optimalLevels["soil"]["ph"]["min"],
            optimalLevels["soil"]["ph"]["max"],
        )
        if phStatus != "óptimo":
            recommendations.append(
                {
                    "title": (
                        "Corregir acidez del suelo"
                        if phStatus == "deficiente"
                        else "Reducir alcalinidad del suelo"
                    ),
                    "description": f"El pH actual ({analysisData['soil']['ph']}) está {'por debajo' if phStatus == 'deficiente' else 'por encima'} del rango óptimo.",
                    "priority": "media",
                    "action": (
                        "Aplicar cal agrícola para elevar el pH"
                        if phStatus == "deficiente"
                        else "Aplicar azufre elemental o materia orgánica para reducir el pH"
                    ),
                }
            )

        moStatus = getNutrientStatus(
            analysisData["soil"]["materiaOrganica"],
            optimalLevels["soil"]["materiaOrganica"]["min"],
            optimalLevels["soil"]["materiaOrganica"]["max"],
        )
        if moStatus == "deficiente":
            recommendations.append(
                {
                    "title": "Aumentar materia orgánica",
                    "description": f"El nivel de materia orgánica ({analysisData['soil']['materiaOrganica']}%) está por debajo del óptimo.",
                    "priority": "media",
                    "action": "Incorporar compost, estiércol bien descompuesto o abonos verdes",
                }
            )

        return recommendations

    limitingNutrient = findLimitingNutrient()
    recommendations = generateRecommendations()

    return render_template(
        "ver_reporte2.j2",
        **context,
        request=request,
        analysisData=analysisData,
        optimalLevels=optimalLevels,
        foliarChartData=foliarChartData,
        soilChartData=soilChartData,
        historicalData=historicalData,
        nutrientNames=nutrientNames,
        limitingNutrient=limitingNutrient,
        recommendations=recommendations,
    )


@web.route("/solicitar_informe")
@login_required
def generar_informe():
    context = {
        "dashboard": True,
        "title": "Dashboard TecnoAgro",
        "description": "Panel de control.",
        "author": "Johnny De Castro",
        "site_title": "Panel de Control",
        "og_image": "/img/og-image.jpg",
        "twitter_image": "/img/twitter-image.jpg",
        "data_menu": get_dashboard_menu(),
    }
    return render_template("solicitar_informe2.j2", **context, request=request)


# return render_template("solicitar_informe.j2", **context, request=request)


@web.route("/cv_nutrientes")
@login_required
def cv_nutrientes():
    """
    Página: Renderiza la vista de CV de nutrientes
    """
    # Calcular el CV para cada nutriente en el lote con ID 1
    coeficientes_variacion = determinar_coeficientes_variacion(1)
    productos_contribuciones = contribuciones_de_producto()
    objective_resource = ObjectiveResource()
    response = objective_resource.get_objective_list()

    # Obtener demandas ideales para el cultivo de papa
    crop_objectives = response.papa
    demandas_ideales = crop_objectives.get(index=0)
    demandas_ideales_dict = demandas_ideales.nutrient_data  # Already Decimal

    # Obtener análisis de hojas para el lote con ID 1
    leaf_analysis_resource = LeafAnalysisResource()
    response = leaf_analysis_resource.get_leaf_analysis_list()
    data_string = response.get_json()
    data = json.loads(data_string)
    nutrientes_actuales_raw = data["4"][0]["nutrients"]

    # Convertir los valores de nutrientes_actuales a Decimal
    nutrientes_actuales = {
        nutriente: Decimal(str(valor))  # Convert string to Decimal
        for nutriente, valor in nutrientes_actuales_raw.items()
    }

    # Asegurar que demandas_ideales_dict es un diccionario
    if not isinstance(demandas_ideales_dict, dict):
        raise ValueError("demandas_ideales no es un diccionario")

    # Asegurar que nutrientes_actuales es un diccionario
    if not isinstance(nutrientes_actuales, dict):
        raise ValueError("nutrientes_actuales no es un diccionario")

    # Instanciar y usar la clase
    optimizador = NutrientOptimizer(
        nutrientes_actuales,
        demandas_ideales_dict,
        productos_contribuciones,
        coeficientes_variacion,
    )
    limitante = optimizador.identificar_limitante()
    recomendacion = optimizador.generar_recomendacion(lot_id=1)
    return f"Nutriente limitante: {limitante}\n{recomendacion}"


###########################
# example
@web.route("/reportes_demo")
def reports_dashboard():
    context = {
        "role": "ORG_ADMIN",  # Cambia a ORG_EDITOR o ORG_VIEWER para testear
        "farms": [
            {"id": 1, "name": "Finca El Sol"},
            {"id": 2, "name": "Finca La Esperanza"},
        ],
        "lots": [
            {"id": 1, "name": "Lote 1"},
            {"id": 2, "name": "Lote 2"},
        ],
        "reports": [
            {
                "id": 101,
                "date": "2025-05-20",
                "farm": "Finca El Sol",
                "lot": "Lote 1",
                "type": "foliar",
                "crop": "Café",
                "status": "Listo",
            },
            {
                "id": 102,
                "date": "2025-05-22",
                "farm": "Finca La Esperanza",
                "lot": "Lote 2",
                "type": "suelo",
                "crop": "Cacao",
                "status": "En análisis",
            },
        ],
    }
    return render_template("reports.j2", **context)<|MERGE_RESOLUTION|>--- conflicted
+++ resolved
@@ -133,7 +133,7 @@
     report_view = ReportView()
 
     # Obtener los datos del reporte usando la clase helper
-<<<<<<< HEAD
+
     try:
         result = report_view.get(report_id)
     except NotFound:
@@ -141,9 +141,6 @@
             "error.j2", e_description="Informe no encontrado"
         ), 404
 
-=======
-    result = report_view.get(report_id)
->>>>>>> 1827e89c
     if isinstance(result, tuple):
         response_obj, status_code = result
     else:
@@ -151,16 +148,13 @@
         status_code = response_obj.status_code
 
     if status_code != 200:
-<<<<<<< HEAD
+
         return (
             render_template(
                 "error.j2", e_description="No se pudo cargar el informe"
             ),
             status_code,
         )
-=======
-        return render_template("error.j2", e_description="No se pudo cargar el informe"), status_code
->>>>>>> 1827e89c
 
     data = response_obj.get_json() or {}
 
